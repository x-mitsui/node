<<<<<<< HEAD
2014.05.01, Version 0.11.13 (Unstable)

* v8: upgrade to 3.24.35.22

* buffer: add compare and equals methods (Sean McArthur)

* buffer: improve {read,write}{U}Int* methods (Nick Apperson)

* buffer: return uint if MSB is 1 in readUInt32 (goussardg)

* buffer: truncate buffer after string decode (Fedor Indutny)

* child_process: fix assertion error in spawnSync (Shigeki Ohtsu)

* crypto: fix memory leak in CipherBase::Final (Fedor Indutny)

* crypto: improve error messages (Ingmar Runge)

* crypto: move `createCredentials` to tls (Fedor Indutny)

* crypto: work around OpenSSL oddness (Fedor Indutny)

* dgram: introduce `reuseAddr` option (Fedor Indutny)

* domain: don't crash on "throw null" (Alex Kocharin)

* events: check if _events is an own property (Vladimir Kurchatkin)

* fs: improve performance of all stat functions (James Pickard)

* fs: return blksize on stats object (Trevor Norris)

* http: add request.flush() method (Ben Noordhuis)

* http: better client "protocol not supported" error (Nathan Rajlich)

* http: use defaultAgent.protocol in protocol check (Nathan Rajlich)

* main: Handle SIGINT properly. (Geir Hauge)

* net: bind to `::` TCP address by default (Fedor Indutny)

* readline: consider newlines for cursor position (Yazhong Liu)

* stream: split `objectMode` for Duplex (Vladimir Kurchatkin)

* tls: `getPeerCertificate(detailed)` (Fedor Indutny)

* tls: do not call SNICallback unless present (Fedor Indutny)

* tls: force readable/writable to `true` (Fedor Indutny)

* tls: support OCSP on client and server (Fedor Indutny)

* util: made util.isArray a direct alias for Array.isArray (Evan Carroll)


2014.03.11, Version 0.11.12 (Unstable), 7d6b8db40f32e817ff145b7cfe6b3aec3179fba7

* uv: Upgrade to v0.11.22 (Timothy J Fontaine)

* buffer: allow toString to accept Infinity for end (Brian White)

* child_process: add spawnSync/execSync (Bert Belder, Timothy J Fontaine)

* cluster: handle bind errors on Windows (Alexis Campailla)

* contextify: handle infinite recursion errors (Fedor Indutny)

* crypto: allow custom generator for DiffieHellman (Brian White)

* crypto: allow setting add'l authenticated data (Brian White)

* crypto: fix CipherFinal return value check (Brian White)

* crypto: make NewSessionDoneCb public (Fedor Indutny)

* dgram: pass the bytes sent to the send callback (Timothy J Fontaine)

* dns: validate arguments in resolver (Kenan Sulayman)

* dns: verify argument is valid function in resolve (Kenan Sulayman)

* http: avoid duplicate keys in writeHead (David Björklund)

* net: add localPort to connect options (Timothy J Fontaine)

* node: do not print SyntaxError hints to stderr (Fedor Indutny)

* node: invoke `beforeExit` again if loop was active (Fedor Indutny)

* node: make AsyncListenerInst field more explicit (Trevor Norris)

* os: networkInterfaces include scopeid for ipv6 (Xidorn Quan)

* process: allow changing `exitCode` in `on('exit')` (Fedor Indutny)

* readline: fix `line` event, if input emit 'end' (Yazhong Liu)

* src: add tracing.v8.on('gc') statistics hooks (Ben Noordhuis)

* src: add v8.getHeapStatistics() function (Ben Noordhuis)

* src: emit 'beforeExit' event on process object (Ben Noordhuis)

* src: move AsyncListener from process to tracing (Trevor Norris)

* tls: fix crash in SNICallback (Fedor Indutny)

* tls: introduce asynchronous `newSession` (Fedor Indutny)

* util: show meaningful values for boxed primitives (Nathan Rajlich)

* vm: don't copy Proxy object from parent context (Ben Noordhuis)

* windows: make stdout/sterr pipes blocking (Alexis Campailla)

* zlib: add sync versions for convenience methods (Nikolai Vavilov)


2014.01.29, Version 0.11.11 (Unstable), b46e77421581ea358e221a8a843d057c747f7e90

* v8: Upgrade to 3.22.24.19

* http_parser: Upgrade to 2.2.1

* openssl: Upgrade to 1.0.1f

* uv: Upgrade to 0.11.18

* async-listener: revamp of subsystem (Trevor Norris)

* node: do not ever close stdio (Fedor Indutny)

* http: use writev on chunked encoding (Trevor Norris)

* async_wrap/timers: remove Add/RemoveAsyncListener (Trevor Norris)

* child_process: better error reporting for exec (Fedor Indutny)

* crypto: add newline to cert and key if not present (Fedor Indutny)

* crypto: clear error in GetPeerCertificate (Fedor Indutny)

* crypto: honor default ciphers in client mode (Jacob Hoffman-Andrews)

* crypto: introduce .setEngine(engine, [flags]) (Fedor Indutny)

* crypto: support custom pbkdf2 digest methods (Ben Noordhuis)

* domain: fix off-by-one in Domain.exit() (Ryan Graham)

* http: concatenate duplicate headers by default (Alex Kocharin)

* http: do not emit EOF non-readable socket (Fedor Indutny)

* node: fix argument parsing with -p arg (Alexis Campailla)

* path: improve POSIX path.join() performance (Jo Liss)

* tls: emit `clientError` on early socket close (Fedor Indutny)

* tls: introduce `.setMaxSendFragment(size)` (Fedor Indutny)

* tls: make cert/pfx optional in tls.createServer() (Ben Noordhuis)

* tls: process accumulated input (Fedor Indutny)

* tls: show human-readable error messages (Ben Noordhuis)

* util: handle escaped forward slashes correctly (Tom Gallacher)


2013.12.31, Version 0.11.10 (Unstable), 66931791f06207d1cdfea5ec1529edf3c94026d3

* http_parser: update to 2.2

* uv: Upgrade to v0.11.17

* v8: Upgrade to 3.22.24.10

* buffer: optimize writeInt* methods (Paul Loyd)

* child_process: better error handling (Alexis Campailla)

* cluster: do not synchronously emit 'setup' event (Sam Roberts)

* cluster: restore backwards compatibility and various fixes (Sam Roberts)

* crypto: remove unnecessary OpenSSL_add_all_digests (Yorkie)

* crypto: support GCM authenticated encryption mode. (Ingmar Runge)

* dns: add resolveSoa and 'SOA' rrtype (Tuğrul Topuz)

* events: move EE c'tor guts to EventEmitter.init (Bert Belder)

* http: DELETE shouldn't default to chunked encoding (Lalit Kapoor)

* http: parse the status message in a http response. (Cam Swords)

* node: fix removing AsyncListener in callback (Vladimir Kurchatkin)

* node: follow specification, zero-fill ArrayBuffers (Trevor Norris)

* openssl: use ASM optimized routines (Fedor Indutny)

* process: allow nextTick infinite recursion (Trevor Norris)

* querystring: remove `name` from `stringify()` (Yorkie)

* timers: setImmediate v8 optimization fix (pflannery)

* tls: add serialNumber to getPeerCertificate() (Ben Noordhuis)

* tls: reintroduce socket.encrypted (Fedor Indutny)

* tls: fix handling of asterisk in SNI context (Fedor Indutny)

* util: Format negative zero as '-0' (David Chan)

* vm: fix race condition in timeout (Alexis Campailla)

* windows: fix dns lookup of localhost with ipv6 (Alexis Campailla)


2013.11.20, Version 0.11.9 (Unstable), dcfd032bdd69dfb38c120e18438d6316ae522edc

* uv: upgrade to v0.11.15 (Timothy J Fontaine)

* v8: upgrade to 3.22.24.5 (Timothy J Fontaine)

* buffer: remove warning when no encoding is passed (Trevor Norris)

* build: make v8 use random seed for hash tables (Ben Noordhuis)

* crypto: build with shared openssl without NPN (Ben Noordhuis)

* crypto: update root certificates (Ben Noordhuis)

* debugger: pass on v8 debug switches (Ben Noordhuis)

* domain: use AsyncListener API (Trevor Norris)

* fs: add recursive subdirectory support to fs.watch (Nick Simmons)

* fs: make fs.watch() non-recursive by default (Ben Noordhuis)

* http: cleanup freeSockets when socket destroyed (fengmk2)

* http: force socket encoding to be null (isaacs)

* http: make DELETE requests set `req.method` (Nathan Rajlich)

* node: add AsyncListener support (Trevor Norris)

* src: remove global HandleScope that hid memory leaks (Ben Noordhuis)

* tls: add ECDH ciphers support (Erik Dubbelboer)

* tls: do not default to 'localhost' servername (Fedor Indutny)

* tls: more accurate wrapping of connecting socket (Fedor Indutny)


2013.10.30, Version 0.11.8 (Unstable), f8d86e24f3463c36f7f3f4c3b3ec779e5b6201e1

* uv: Upgrade to v0.11.14

* v8: upgrade 3.21.18.3

* assert: indicate if exception message is generated (Glen Mailer)

* buffer: add buf.toArrayBuffer() API (Trevor Norris)

* cluster: fix premature 'disconnect' event (Ben Noordhuis)

* crypto: add SPKAC support (Jason Gerfen)

* debugger: count space for line numbers correctly (Alex Kocharin)

* debugger: make busy loops SIGUSR1-interruptible (Ben Noordhuis)

* debugger: repeat last command (Alex Kocharin)

* debugger: show current line, fix for #6150 (Alex Kocharin)

* dgram: send() can accept strings (Trevor Norris)

* dns: rename domain to hostname (Ben Noordhuis)

* dns: set hostname property on error object (Ben Noordhuis)

* dtrace, mdb_v8: support more string, frame types (Dave Pacheco)

* http: add statusMessage (Patrik Stutz)

* http: expose supported methods (Ben Noordhuis)

* http: provide backpressure for pipeline flood (isaacs)

* process: Add exitCode property (isaacs)

* tls: socket.renegotiate(options, callback) (Fedor Indutny)

* util: format as Error if instanceof Error (Rod Vagg)


2013.08.21, Version 0.11.7 (Unstable), be52549bfa5311208b5fcdb3ba09210460fa9ceb

* uv: upgrade to v0.11.13

* v8: upgrade to 3.20.17

* buffer: adhere to INSPECT_MAX_BYTES (Timothy J Fontaine)

* buffer: fix regression for large buffer creation (Trevor Norris)

* buffer: don't throw if slice length too long (Trevor Norris)

* buffer: Buffer(buf) constructor copies into the proper buffer (Ben Noordhuis)

* cli: remove --max-stack-size (Ben Noordhuis)

* cli: unknown command line options are errors (Ben Noordhuis)

* child_process: exec accept buffer as an encoding (Seth Fitzsimmons)

* crypto: make randomBytes/pbkdf2 callbacks domain aware (Ben Noordhuis)

* domain: deprecate domain.dispose(). (Forrest L Norvell)

* fs: Expose birthtime on stat objects (isaacs)

* http: Only send connection:keep-alive if necessary (isaacs)

* repl: Catch syntax errors better (isaacs, Nathan Rajlich)

* stream: change default highWaterMark for objectMode to 16 (Mathias Buus)

* stream: make setEncoding/pause/resume chainable (Julian Gruber, isaacs)

* util: pass opts to custom inspect functions (Timothy J Fontaine)

* vm: rewritten to behave like Contextify (Domenic Denicola)


2013.08.21, Version 0.11.6 (Unstable), 04018d4b3938fd30ba14822e79195e4af2be36f6

* uv: Upgrade to v0.11.8

* v8: upgrade v8 to 3.20.14.1

* build: disable SSLv2 by default (Ben Noordhuis)

* build: don't auto-destroy existing configuration (Ben Noordhuis)

* crypto: add TLS 1.1 and 1.2 to secureProtocol list (Matthias Bartelmeß)

* crypto: fix memory leak in randomBytes() error path (Ben Noordhuis)

* dgram: don't call into js when send cb is omitted (Ben Noordhuis)

* dgram: fix regression in string argument handling (Ben Noordhuis)

* domains: performance improvements (Trevor Norris)

* events: EventEmitter = require('events') (Jake Verbaten)

* http: Add write()/end() callbacks (isaacs)

* http: Consistent 'finish' event semantics (isaacs)

* http: Prefer 'binary' over 'ascii' (isaacs)

* http: Support legacy agent.addRequest API (isaacs)

* http: Write hex/base64 chunks properly (isaacs)

* http: add agent.maxFreeSockets option (isaacs)

* http: provide access to raw headers/trailers (isaacs)

* http: removed headers stay removed (James Halliday)

* http,timers: improve callback performance (Ben Noordhuis)

* net: family option in net.connect (Vsevolod Strukchinsky)

* readline: pause stdin before turning off terminal raw mode (Daniel Chatfield)

* smalloc: allow different external array types (Trevor Norris)

* smalloc: expose ExternalArraySize (Trevor Norris)

* stream: Short-circuit buffer pushes when flowing (isaacs)

* tls: handle errors on socket before releasing it (Fedor Indutny)

* util: fix isPrimitive check (Trevor Norris)

* util: isObject should always return boolean (Trevor Norris)


2013.08.06, Version 0.11.5 (Unstable), 6f92da2dd106b0c63fde563284f83e08e2a521b5

* v8: upgrade to 3.20.11

* uv: upgrade to v0.11.7

* buffer: return offset for end of last write (Trevor Norris)

* build: embed the mdb_v8.so into the binary (Timothy J Fontaine)

* build: fix --without-ssl build (Ben Noordhuis)

* child_process: add 'shell' option to .exec() (Ben Noordhuis)

* dgram: report send errors to cb, don't pass bytes (Ben Noordhuis)

* fs: write strings directly to disk (Trevor Norris)

* https: fix default port (Koichi Kobayashi)

* openssl: use asm for sha, md5, rmd (Fedor Indutny)

* os: add mac address to networkInterfaces() output (Brian White)

* smalloc: introduce smalloc module (Trevor Norris)

* stream: Simplify flowing, passive data listening (streams3) (isaacs)

* tls: asynchronous SNICallback (Fedor Indutny)

* tls: share tls tickets key between cluster workers (Fedor Indutny)

* util: don't throw on circular %j input to format() (Ben Noordhuis)


2013.07.12, Version 0.11.4 (Unstable), b5b84197ed037918fd1a26e5cb87cce7c812ca55

* npm: Upgrade to 1.3.4

* v8: Upgrade to v3.20.2

* c-ares: Upgrade to piscisaureus/cares@805d153

* timers: setImmediate process full queue each turn (Ben Noordhuis)

* http: Add agent.get/request methods (isaacs)

* http: Proper KeepAlive behavior (isaacs)

* configure: fix the --without-ssl option (Nathan Rajlich)

* buffer: propagate originating parent (Trevor Norris)

* tls_wrap: return Error not throw for missing cert (Timothy J Fontaine)

* src: enable native v8 typed arrays (Ben Noordhuis)

* stream: objectMode transform should allow falsey values (Jeff Barczewski)

* slab_allocator: remove SlabAllocator (Trevor Norris)

* crypto: fix memory leak in LoadPKCS12 (Fedor Indutny)

* tls: export TLSSocket (Fedor Indutny)

* zlib: allow changing of level and strategy (Brian White)

* zlib: allow custom flush type for flush() (Brian White)


2013.06.26, Version 0.11.3 (Unstable), 38c0c47bbe280ddc42054418091571e532d82a1e

* uv: Upgrade to v0.11.5

* c-ares: upgrade to 1.10.0

* v8: upgrade to v3.19.13

* punycode: update to v1.2.3 (Mathias Bynens)

* debugger: break on uncaught exception (Miroslav Bajtos)

* child_process: emit 'disconnect' asynchronously (Ben Noordhuis)

* dtrace: enable uv's probes if enabled (Timothy J Fontaine)

* dtrace: unify dtrace and systemtap interfaces (Timothy J Fontaine)

* buffer: New API for backing data store (Trevor Norris)

* buffer: return `this` in fill() for chainability (Brian White)

* build: fix include order for building on windows (Timothy J Fontaine)

* build: add android support (Linus Mårtensson)

* readline: strip ctrl chars for prompt width calc (Krzysztof Chrapka)

* tls: introduce TLSSocket based on tls_wrap binding (Fedor Indutny)

* tls: add localAddress and localPort properties (Ben Noordhuis)

* crypto: free excessive memory in NodeBIO (Fedor Indutny)

* process: remove maxTickDepth (Trevor Norris)

* timers: use uv_now instead of Date.now (Timothy J Fontaine)

* util: Add debuglog, deprecate console lookalikes (isaacs)

* module: use path.sep instead of a custom solution (Robert Kowalski)

* http: don't escape request path, reject bad chars (Ben Noordhuis)

* net: emit dns 'lookup' event before connect (Ben Noordhuis)

* dns: add getServers and setServers (Timothy J Fontaine)


2013.05.13, Version 0.11.2 (Unstable), 5d3dc0e4c3369dfb00b7b13e08936c2e652fa696

* uv: Upgrade to 0.11.2

* V8: Upgrade to 3.19.0

* npm: Upgrade to 1.2.21

* build: Makefile should respect configure --prefix (Timothy J Fontaine)

* cluster: use round-robin load balancing (Ben Noordhuis)

* debugger, cluster: each worker has new debug port (Miroslav Bajtoš)

* debugger: `restart` with custom debug port (Miroslav Bajtoš)

* debugger: breakpoints in scripts not loaded yet (Miroslav Bajtoš)

* event: EventEmitter#setMaxListeners() returns this (Sam Roberts)

* events: add EventEmitter.defaultMaxListeners (Ben Noordhuis)

* install: Support $(PREFIX) install target directory prefix (Olof Johansson)

* os: Include netmask in os.networkInterfaces() (Ben Kelly)

* path: add path.isAbsolute(path) (Ryan Doenges)

* stream: Guarantee ordering of 'finish' event (isaacs)

* streams: introduce .cork/.uncork/._writev (Fedor Indutny)

* vm: add support for timeout argument (Andrew Paprocki)


2013.04.19, Version 0.11.1 (Unstable), 4babd2b46ebf9fbea2c9946af5cfae25a33b2b22

* V8: upgrade to 3.18.0

* uv: Upgrade to v0.11.1

* http: split into multiple separate modules (Timothy J Fontaine)

* http: escape unsafe characters in request path (Ben Noordhuis)

* url: Escape all unwise characters (isaacs)

* build: depend on v8 postmortem-metadata if enabled (Paddy Byers)

* etw: update prototypes to match dtrace provider (Timothy J Fontaine)

* buffer: change output of Buffer.prototype.toJSON() (David Braun)

* dtrace: actually use the _handle.fd value (Timothy J Fontaine)

* dtrace: pass more arguments to probes (Dave Pacheco)

* build: allow building with dtrace on osx (Dave Pacheco)

* zlib: allow passing options to convenience methods (Kyle Robinson Young)


2013.03.28, Version 0.11.0 (Unstable), bce38b3d74e64fcb7d04a2dd551151da6168cdc5

* V8: update to 3.17.13

* os: use %SystemRoot% or %windir% in os.tmpdir() (Suwon Chae)

* util: fix util.inspect() line width calculation (Marcin Kostrzewa)

* buffer: remove _charsWritten (Trevor Norris)

* fs: uv_[fl]stat now reports subsecond resolution (Timothy J Fontaine)

* fs: Throw if error raised and missing callback (bnoordhuis)

* tls: expose SSL_CTX_set_timeout via tls.createServer (Manav Rathi)

* tls: remove harmful unnecessary bounds checking (Marcel Laverdet)

* buffer: write ascii strings using WriteOneByte (Trevor Norris)

* dtrace: fix generation of v8 constants on freebsd (Fedor Indutny)

* dtrace: x64 ustack helper (Fedor Indutny)

* readline: handle wide characters properly (Nao Iizuka)

* repl: Use a domain to catch async errors safely (isaacs)

* repl: emit 'reset' event when context is reset (Sami Samhuri)

* util: custom `inspect()` method may return an Object (Nathan Rajlich)

* console: `console.dir()` bypasses inspect() methods (Nathan Rajlich)


2014.05.01, Version 0.10.28 (Stable)
=======
2014.06.05, Version 0.10.29 (Stable)

* openssl: to 1.0.1h (CVE-2014-0224)

* npm: upgrade to 1.4.10

* utf8: Prevent Node from sending invalid UTF-8 (Felix Geisendörfer)
  - *NOTE* this introduces a breaking change, previously you could construct
    invalid UTF-8 and invoke an error in a client that was expecting valid
    UTF-8, now unmatched surrogate pairs are replaced with the unknown UTF-8
    character. To restore the old functionality simply have NODE_INVALID_UTF8
    environment variable set.

* child_process: do not set args before throwing (Greg Sabia Tucker)

* child_process: spawn() does not throw TypeError (Greg Sabia Tucker)

* constants: export O_NONBLOCK (Fedor Indutny)

* crypto: improve memory usage (Alexis Campailla)

* fs: close file if fstat() fails in readFile() (cjihrig)

* lib: name EventEmitter prototype methods (Ben Noordhuis)

* tls: fix performance issue (Alexis Campailla)


2014.05.01, Version 0.10.28 (Stable), b148cbe09d4657766fdb61575ba985734c2ff0a8
>>>>>>> 1cb6f1a4

* npm: upgrade to v1.4.9


2014.05.01, Version 0.10.27 (Stable), cb7911f78ae96ef7a540df992cc1359ba9636e86

* npm: upgrade to v1.4.8

* openssl: upgrade to 1.0.1g

* uv: update to v0.10.27

* dns: fix certain txt entries (Fedor Indutny)

* assert: Ensure reflexivity of deepEqual (Mike Pennisi)

* child_process: fix deadlock when sending handles (Fedor Indutny)

* child_process: fix sending handle twice (Fedor Indutny)

* crypto: do not lowercase cipher/hash names (Fedor Indutny)

* dtrace: workaround linker bug on FreeBSD (Fedor Indutny)

* http: do not emit EOF non-readable socket (Fedor Indutny)

* http: invoke createConnection when no agent (Nathan Rajlich)

* stream: remove useless check (Brian White)

* timer: don't reschedule timer bucket in a domain (Greg Brail)

* url: treat \ the same as / (isaacs)

* util: format as Error if instanceof Error (Rod Vagg)


2014.02.18, Version 0.10.26 (Stable), cc56c62ed879ad4f93b1fdab3235c43e60f48b7e

* uv: Upgrade to v0.10.25 (Timothy J Fontaine)

* npm: upgrade to 1.4.3 (isaacs)

* v8: support compiling with VS2013 (Fedor Indutny)

* cares: backport TXT parsing fix (Fedor Indutny)

* crypto: throw on SignFinal failure (Fedor Indutny)

* crypto: update root certificates (Ben Noordhuis)

* debugger: Fix breakpoint not showing after restart (Farid Neshat)

* fs: make unwatchFile() insensitive to path (iamdoron)

* net: do not re-emit stream errors (Fedor Indutny)

* net: make Socket destroy() re-entrance safe (Jun Ma)

* net: reset `endEmitted` on reconnect (Fedor Indutny)

* node: do not close stdio implicitly (Fedor Indutny)

* zlib: avoid assertion in close (Fedor Indutny)


2014.01.23, Version 0.10.25 (Stable), b0e5f195dfce3e2b99f5091373d49f6616682596

* uv: Upgrade to v0.10.23

* npm: Upgrade to v1.3.24

* v8: Fix enumeration for objects with lots of properties

* child_process: fix spawn() optional arguments (Sam Roberts)

* cluster: report more errors to workers (Fedor Indutny)

* domains: exit() only affects active domains (Ryan Graham)

* src: OnFatalError handler must abort() (Timothy J Fontaine)

* stream: writes may return false but forget to emit drain (Yang Tianyang)


2013.12.18, Version 0.10.24 (Stable), b7fd6bc899ccb629d790c47aee06aba87e535c41

* uv: Upgrade to v0.10.21

* npm: upgrade to 1.3.21

* v8: backport fix for CVE-2013-{6639|6640}

* build: unix install node and dep library headers (Timothy J Fontaine)

* cluster, v8: fix --logfile=%p.log (Ben Noordhuis)

* module: only cache package main (Wyatt Preul)


2013.12.12, Version 0.10.23 (Stable), 0462bc23564e7e950a70ae4577a840b04db6c7c6

* uv: Upgrade to v0.10.20 (Timothy J Fontaine)

* npm: Upgrade to 1.3.17 (isaacs)

* gyp: update to 78b26f7 (Timothy J Fontaine)

* build: include postmortem symbols on linux (Timothy J Fontaine)

* crypto: Make Decipher._flush() emit errors. (Kai Groner)

* dgram: fix abort when getting `fd` of closed dgram (Fedor Indutny)

* events: do not accept NaN in setMaxListeners (Fedor Indutny)

* events: avoid calling `once` functions twice (Tim Wood)

* events: fix TypeError in removeAllListeners (Jeremy Martin)

* fs: report correct path when EEXIST (Fedor Indutny)

* process: enforce allowed signals for kill (Sam Roberts)

* tls: emit 'end' on .receivedShutdown (Fedor Indutny)

* tls: fix potential data corruption (Fedor Indutny)

* tls: handle `ssl.start()` errors appropriately (Fedor Indutny)

* tls: reset NPN callbacks after SNI (Fedor Indutny)


2013.11.12, Version 0.10.22 (Stable), cbff8f091c22fb1df6b238c7a1b9145db950fa65

* npm: Upgrade to 1.3.14

* uv: Upgrade to v0.10.19

* child_process: don't assert on stale file descriptor events (Fedor Indutny)

* darwin: Fix "Not Responding" in Mavericks activity monitor (Fedor Indutny)

* debugger: Fix bug in sb() with unnamed script (Maxim Bogushevich)

* repl: do not insert duplicates into completions (Maciej Małecki)

* src: Fix memory leak on closed handles (Timothy J Fontaine)

* tls: prevent stalls by using read(0) (Fedor Indutny)

* v8: use correct timezone information on Solaris (Maciej Małecki)


2013.10.18, Version 0.10.21 (Stable), e2da042844a830fafb8031f6c477eb4f96195210

* uv: Upgrade to v0.10.18

* crypto: clear errors from verify failure (Timothy J Fontaine)

* dtrace: interpret two byte strings (Dave Pacheco)

* fs: fix fs.truncate() file content zeroing bug (Ben Noordhuis)

* http: provide backpressure for pipeline flood (isaacs)

* tls: fix premature connection termination (Ben Noordhuis)


2013.09.30, Version 0.10.20 (Stable), d7234c8d50a1af73f60d2d3c0cc7eed17429a481

* tls: fix sporadic hang and partial reads (Fedor Indutny)
  - fixes "npm ERR! cb() never called!"


2013.09.24, Version 0.10.19 (Stable), 6b5e6a5a3ec8d994c9aab3b800b9edbf1b287904

* uv: Upgrade to v0.10.17

* npm: upgrade to 1.3.11

* readline: handle input starting with control chars (Eric Schrock)

* configure: add mips-float-abi (soft, hard) option (Andrei Sedoi)

* stream: objectMode transforms allow falsey values (isaacs)

* tls: prevent duplicate values returned from read (Nathan Rajlich)

* tls: NPN protocols are now local to connections (Fedor Indutny)


2013.09.04, Version 0.10.18 (Stable), 67a1f0c52e0708e2596f3f2134b8386d6112561e

* uv: Upgrade to v0.10.15

* stream: Don't crash on unset _events property (isaacs)

* stream: Pass 'buffer' encoding with decoded writable chunks (isaacs)


2013.08.21, Version 0.10.17 (Stable), 469a4a5091a677df62be319675056b869c31b35c

* uv: Upgrade v0.10.14

* http_parser: Do not accept PUN/GEM methods as PUT/GET (Chris Dickinson)

* tls: fix assertion when ssl is destroyed at read (Fedor Indutny)

* stream: Throw on 'error' if listeners removed (isaacs)

* dgram: fix assertion on bad send() arguments (Ben Noordhuis)

* readline: pause stdin before turning off terminal raw mode (Daniel Chatfield)


2013.08.16, Version 0.10.16 (Stable), 50b4c905a4425430ae54db4906f88982309e128d

* v8: back-port fix for CVE-2013-2882

* npm: Upgrade to 1.3.8

* crypto: fix assert() on malformed hex input (Ben Noordhuis)

* crypto: fix memory leak in randomBytes() error path (Ben Noordhuis)

* events: fix memory leak, don't leak event names (Ben Noordhuis)

* http: Handle hex/base64 encodings properly (isaacs)

* http: improve chunked res.write(buf) performance (Ben Noordhuis)

* stream: Fix double pipe error emit (Eran Hammer)


2013.07.25, Version 0.10.15 (Stable), 2426d65af860bda7be9f0832a99601cc43c6cf63

* src: fix process.getuid() return value (Ben Noordhuis)


2013.07.25, Version 0.10.14 (Stable), fdf57f811f9683a4ec49a74dc7226517e32e6c9d

* uv: Upgrade to v0.10.13

* npm: Upgrade to v1.3.5

* os: Don't report negative times in cpu info (Ben Noordhuis)

* fs: Handle large UID and GID (Ben Noordhuis)

* url: Fix edge-case when protocol is non-lowercase (Shuan Wang)

* doc: Streams API Doc Rewrite (isaacs)

* node: call MakeDomainCallback in all domain cases (Trevor Norris)

* crypto: fix memory leak in LoadPKCS12 (Fedor Indutny)


2013.07.09, Version 0.10.13 (Stable), e32660a984427d46af6a144983cf7b8045b7299c

* uv: Upgrade to v0.10.12

* npm: Upgrade to 1.3.2

* windows: get proper errno (Ben Noordhuis)

* tls: only wait for finish if we haven't seen it (Timothy J Fontaine)

* http: Dump response when request is aborted (isaacs)

* http: use an unref'd timer to fix delay in exit (Peter Rust)

* zlib: level can be negative (Brian White)

* zlib: allow zero values for level and strategy (Brian White)

* buffer: add comment explaining buffer alignment (Ben Noordhuis)

* string_bytes: properly detect 64bit (Timothy J Fontaine)

* src: fix memory leak in UsingDomains() (Ben Noordhuis)


2013.06.18, Version 0.10.12 (Stable), a088cf4f930d3928c97d239adf950ab43e7794aa

* npm: Upgrade to 1.2.32

* readline: make `ctrl + L` clear the screen (Yuan Chuan)

* v8: add setVariableValue debugger command (Ben Noordhuis)

* net: Do not destroy socket mid-write (isaacs)

* v8: fix build for mips32r2 architecture (Andrei Sedoi)

* configure: fix cross-compilation host_arch_cc() (Andrei Sedoi)


2013.06.13, Version 0.10.11 (Stable), d9d5bc465450ae5d60da32e9ffcf71c2767f1fad

* uv: upgrade to 0.10.11

* npm: Upgrade to 1.2.30

* openssl: add missing configuration pieces for MIPS (Andrei Sedoi)

* Revert "http: remove bodyHead from 'upgrade' events" (isaacs)

* v8: fix pointer arithmetic undefined behavior (Trevor Norris)

* crypto: fix utf8/utf-8 encoding check (Ben Noordhuis)

* net: Fix busy loop on POLLERR|POLLHUP on older linux kernels (Ben Noordhuis, isaacs)


2013.06.04, Version 0.10.10 (Stable), 25e51c396aa23018603baae2b1d9390f5d9db496

* uv: Upgrade to 0.10.10

* npm: Upgrade to 1.2.25

* url: Properly parse certain oddly formed urls (isaacs)

* stream: unshift('') is a noop (isaacs)


2013.05.30, Version 0.10.9 (Stable), 878ffdbe6a8eac918ef3a7f13925681c3778060b

* npm: Upgrade to 1.2.24

* uv: Upgrade to v0.10.9

* repl: fix JSON.parse error check (Brian White)

* tls: proper .destroySoon (Fedor Indutny)

* tls: invoke write cb only after opposite read end (Fedor Indutny)

* tls: ignore .shutdown() syscall error (Fedor Indutny)


2013.05.24, Version 0.10.8 (Stable), 30d9e9fdd9d4c33d3d95a129d021cd8b5b91eddb

* v8: update to 3.14.5.9

* uv: upgrade to 0.10.8

* npm: Upgrade to 1.2.23

* http: remove bodyHead from 'upgrade' events (Nathan Zadoks)

* http: Return true on empty writes, not false (isaacs)

* http: save roundtrips, convert buffers to strings (Ben Noordhuis)

* configure: respect the --dest-os flag consistently (Nathan Rajlich)

* buffer: throw when writing beyond buffer (Trevor Norris)

* crypto: Clear error after DiffieHellman key errors (isaacs)

* string_bytes: strip padding from base64 strings (Trevor Norris)


2013.05.17, Version 0.10.7 (Stable), d2fdae197ac542f686ee06835d1153dd43b862e5

* uv: upgrade to v0.10.7

* npm: Upgrade to 1.2.21

* crypto: Don't ignore verify encoding argument (isaacs)

* buffer, crypto: fix default encoding regression (Ben Noordhuis)

* timers: fix setInterval() assert (Ben Noordhuis)


2013.05.14, Version 0.10.6 (Stable), 5deb1672f2b5794f8be19498a425ea4dc0b0711f

* module: Deprecate require.extensions (isaacs)

* stream: make Readable.wrap support objectMode, empty streams (Daniel Moore)

* child_process: fix handle delivery (Ben Noordhuis)

* crypto: Fix performance regression (isaacs)

* src: DRY string encoding/decoding (isaacs)


2013.04.23, Version 0.10.5 (Stable), deeaf8fab978e3cadb364e46fb32dafdebe5f095

* uv: Upgrade to 0.10.5 (isaacs)

* build: added support for Visual Studio 2012 (Miroslav Bajtoš)

* http: Don't try to destroy nonexistent sockets (isaacs)

* crypto: LazyTransform on properties, not methods (isaacs)

* assert: put info in err.message, not err.name (Ryan Doenges)

* dgram: fix no address bind() (Ben Noordhuis)

* handle_wrap: fix NULL pointer dereference (Ben Noordhuis)

* os: fix unlikely buffer overflow in os.type() (Ben Noordhuis)

* stream: Fix unshift() race conditions (isaacs)




2013.04.11, Version 0.10.4 (Stable), 9712aa9f76073c30850b20a188b1ed12ffb74d17

* uv: Upgrade to 0.10.4

* npm: Upgrade to 1.2.18

* v8: Avoid excessive memory growth in JSON.parse (Fedor Indutny)

* child_process, cluster: fix O(n*m) scan of cmd string (Ben Noordhuis)

* net: fix socket.bytesWritten Buffers support (Fedor Indutny)

* buffer: fix offset checks (Łukasz Walukiewicz)

* stream: call write cb before finish event (isaacs)

* http: Support write(data, 'hex') (isaacs)

* crypto: dh secret should be left-padded (Fedor Indutny)

* process: expose NODE_MODULE_VERSION in process.versions (Rod Vagg)

* crypto: fix constructor call in crypto streams (Andreas Madsen)

* net: account for encoding in .byteLength (Fedor Indutny)

* net: fix buffer iteration in bytesWritten (Fedor Indutny)

* crypto: zero is not an error if writing 0 bytes (Fedor Indutny)

* tls: Re-enable check of CN-ID in cert verification (Tobias Müllerleile)


2013.04.03, Version 0.10.3 (Stable), d4982f6f5e4a9a703127489a553b8d782997ea43

* npm: Upgrade to 1.2.17

* child_process: acknowledge sent handles (Fedor Indutny)

* etw: update prototypes to match dtrace provider (Timothy J Fontaine)

* dtrace: pass more arguments to probes (Dave Pacheco)

* build: allow building with dtrace on osx (Dave Pacheco)

* http: Remove legacy ECONNRESET workaround code (isaacs)

* http: Ensure socket cleanup on client response end (isaacs)

* tls: Destroy socket when encrypted side closes (isaacs)

* repl: isSyntaxError() catches "strict mode" errors (Nathan Rajlich)

* crypto: Pass options to ctor calls (isaacs)

* src: tie process.versions.uv to uv_version_string() (Ben Noordhuis)


2013.03.28, Version 0.10.2 (Stable), 1e0de9c426e07a260bbec2d2196c2d2db8eb8886

* npm: Upgrade to 1.2.15

* uv: Upgrade to 0.10.3

* tls: handle SSL_ERROR_ZERO_RETURN (Fedor Indutny)

* tls: handle errors before calling C++ methods (Fedor Indutny)

* tls: remove harmful unnecessary bounds checking (Marcel Laverdet)

* crypto: make getCiphers() return non-SSL ciphers (Ben Noordhuis)

* crypto: check randomBytes() size argument (Ben Noordhuis)

* timers: do not calculate Timeout._when property (Alexey Kupershtokh)

* timers: fix off-by-one ms error (Alexey Kupershtokh)

* timers: handle signed int32 overflow in enroll() (Fedor Indutny)

* stream: Fix stall in Transform under very specific conditions (Gil Pedersen)

* stream: Handle late 'readable' event listeners (isaacs)

* stream: Fix early end in Writables on zero-length writes (isaacs)

* domain: fix domain callback from MakeCallback (Trevor Norris)

* child_process: don't emit same handle twice (Ben Noordhuis)

* child_process: fix sending utf-8 to child process (Ben Noordhuis)


2013.03.21, Version 0.10.1 (Stable), c274d1643589bf104122674a8c3fd147527a667d

* npm: upgrade to 1.2.15

* crypto: Improve performance of non-stream APIs (Fedor Indutny)

* tls: always reset this.ssl.error after handling (Fedor Indutny)

* tls: Prevent mid-stream hangs (Fedor Indutny, isaacs)

* net: improve arbitrary tcp socket support (Ben Noordhuis)

* net: handle 'finish' event only after 'connect' (Fedor Indutny)

* http: Don't hot-path end() for large buffers (isaacs)

* fs: Missing cb errors are deprecated, not a throw (isaacs)

* fs: make write/appendFileSync correctly set file mode (Raymond Feng)

* stream: Return self from readable.wrap (isaacs)

* stream: Never call decoder.end() multiple times (Gil Pedersen)

* windows: enable watching signals with process.on('SIGXYZ') (Bert Belder)

* node: revert removal of MakeCallback (Trevor Norris)

* node: Unwrap without aborting in handle fd getter (isaacs)


2013.03.11, Version 0.10.0 (Stable), 163ca274230fce536afe76c64676c332693ad7c1

* npm: Upgrade to 1.2.14

* core: Append filename properly in dlopen on windows (isaacs)

* zlib: Manage flush flags appropriately (isaacs)

* domains: Handle errors thrown in nested error handlers (isaacs)

* buffer: Strip high bits when converting to ascii (Ben Noordhuis)

* win/msi: Enable modify and repair (Bert Belder)

* win/msi: Add feature selection for various node parts (Bert Belder)

* win/msi: use consistent registry key paths (Bert Belder)

* child_process: support sending dgram socket (Andreas Madsen)

* fs: Raise EISDIR on Windows when calling fs.read/write on a dir (isaacs)

* unix: fix strict aliasing warnings, macro-ify functions (Ben Noordhuis)

* unix: honor UV_THREADPOOL_SIZE environment var (Ben Noordhuis)

* win/tty: fix typo in color attributes enumeration (Bert Belder)

* win/tty: don't touch insert mode or quick edit mode (Bert Belder)


2013.03.06, Version 0.9.12 (Unstable), 0debf5a82934da805592b6496756cdf27c993abc

* stream: Allow strings in Readable.push/unshift (isaacs)

* stream: Remove bufferSize option (isaacs)

* stream: Increase highWaterMark on large reads (isaacs)

* stream: _write: takes an encoding argument (isaacs)

* stream: _transform: remove output() method, provide encoding (isaacs)

* stream: Don't require read(0) to emit 'readable' event (isaacs)

* node: Add --throw-deprecation (isaacs)

* http: fix multiple timeout events (Eugene Girshov)

* http: More useful setTimeout API on server (isaacs)

* net: use close callback, not process.nextTick (Ben Noordhuis)

* net: Provide better error when writing after FIN (isaacs)

* dns: Support NAPTR queries (Pavel Lang)

* dns: fix ReferenceError in resolve() error path (Xidorn Quan)

* child_process: handle ENOENT correctly on Windows (Scott Blomquist)

* cluster: Rename destroy() to kill(signal=SIGTERM) (isaacs)

* build: define nightly tag external to build system (Timothy J Fontaine)

* build: make msi build work when spaces are present in the path (Bert Belder)

* build: fix msi build issue with WiX 3.7/3.8 (Raymond Feng)

* repl: make compatible with domains (Dave Olszewski)

* events: Code cleanup and performance improvements (Trevor Norris)


2013.03.01, Version 0.9.11 (Unstable), 83392403b7a9b7782b37c17688938c75010f81ba

* V8: downgrade to 3.14.5

* openssl: update to 1.0.1e

* darwin: Make process.title work properly (Ben Noordhuis)

* fs: Support mode/flag options to read/append/writeFile (isaacs)

* stream: _read() no longer takes a callback (isaacs)

* stream: Add stream.unshift(chunk) (isaacs)

* stream: remove lowWaterMark feature (isaacs)

* net: omit superfluous 'connect' event (Ben Noordhuis)

* build, windows: disable SEH (Ben Noordhuis)

* core: remove errno global (Ben Noordhuis)

* core: Remove the nextTick for running the main file (isaacs)

* core: Mark exit() calls with status codes (isaacs)

* core: Fix debug signal handler race condition lock (isaacs)

* crypto: clear error stack (Ben Noordhuis)

* test: optionally set common.PORT via env variable (Timothy J Fontaine)

* path: Throw TypeError on non-string args to path.resolve/join (isaacs, Arianit Uka)

* crypto: fix uninitialized memory access in openssl (Ben Noordhuis)


2013.02.19, Version 0.9.10 (Unstable)

* V8: Upgrade to 3.15.11.15

* npm: Upgrade to 1.2.12

* fs: Change default WriteStream config, increase perf (isaacs)

* process: streamlining tick callback logic (Trevor Norris)

* stream_wrap, udp_wrap: add read-only fd property (Ben Noordhuis)

* buffer: accept negative indices in Buffer#slice() (Ben Noordhuis)

* tls: Cycle data when underlying socket drains (isaacs)

* stream: read(0) should not always trigger _read(n,cb) (isaacs)

* stream: Empty strings/buffers do not signal EOF any longer (isaacs)

* crypto: improve cipher/decipher error messages (Ben Noordhuis)

* net: Respect the 'readable' flag on sockets (isaacs)

* net: don't suppress ECONNRESET (Ben Noordhuis)

* typed arrays: copy Buffer in typed array constructor (Ben Noordhuis)

* typed arrays: make DataView throw on non-ArrayBuffer (Ben Noordhuis)

* windows: MSI installer enhancements (Scott Blomquist, Jim Schubert)


2013.02.07, Version 0.9.9 (Unstable), 4b9f0d190cd6b22853caeb0e07145a98ce1d1d7f

* tls: port CryptoStream to streams2 (Fedor Indutny)

* typed arrays: only share ArrayBuffer backing store (Ben Noordhuis)

* stream: make Writable#end() accept a callback function (Nathan Rajlich)

* buffer: optimize 'hex' handling (Ben Noordhuis)

* dns, cares: don't filter NOTIMP, REFUSED, SERVFAIL (Ben Noordhuis)

* readline: treat bare \r as a line ending (isaacs)

* readline: make \r\n emit one 'line' event (Ben Noordhuis)

* cluster: support datagram sockets (Bert Belder)

* stream: Correct Transform class backpressure (isaacs)

* addon: Pass module object to NODE_MODULE init function (isaacs, Rod Vagg)

* buffer: slow buffer copy compatibility fix (Trevor Norris)

* Add bytesWritten to tls.CryptoStream (Andy Burke)


2013.01.24, Version 0.9.8 (Unstable), 5f2f8400f665dc32c3e10e7d31d53d756ded9156

* npm: Upgrade to v1.2.3

* V8: Upgrade to 3.15.11.10

* streams: Support objects other than Buffers (Jake Verbaten)

* buffer: remove float write range checks (Trevor Norris)

* http: close connection on 304/204 responses with chunked encoding (Ben Noordhuis)

* build: fix build with dtrace support on FreeBSD (Fedor Indutny)

* console: Support formatting options in trace() (isaacs)

* domain: empty stack on all exceptions (Dave Olszewski)

* unix, windows: make uv_*_bind() error codes consistent (Andrius Bentkus)

* linux: add futimes() fallback (Ben Noordhuis)


2013.01.18, Version 0.9.7 (Unstable), 9e7bebeb8305edd55735a95955a98fdbe47572e5

* V8: Upgrade to 3.15.11.7

* npm: Upgrade to 1.2.2

* punycode: Upgrade to 1.2.0 (Mathias Bynens)

* repl: make built-in modules available by default (Felix Böhm)

* windows: add support for '_Total' perf counters (Scott Blomquist)

* cluster: make --prof work for workers (Ben Noordhuis)

* child_process: do not keep list of sent sockets (Fedor Indutny)

* tls: Follow RFC6125 more strictly (Fedor Indutny)

* buffer: floating point read/write improvements (Trevor Norris)

* TypedArrays: Improve dataview perf without endian param (Dean McNamee)

* module: assert require() called with a non-empty string (Felix Böhm, James Campos)

* stdio: Set readable/writable flags properly (isaacs)

* stream: Properly handle large reads from push-streams (isaacs)


2013.01.11, Version 0.9.6 (Unstable), 9313fdc71ca8335d5e3a391c103230ee6219b3e2

* V8: update to 3.15.11.5

* node: remove ev-emul.h (Ben Noordhuis)

* path: make basename and extname ignore trailing slashes (Bert Belder)

* typed arrays: fix sunos signed/unsigned char issue (Ben Noordhuis)

* child_process: Fix {stdio:'inherit'} regression (Ben Noordhuis)

* child_process: Fix pipe() from child stdio streams  (Maciej Małecki)

* child_process: make fork() execPath configurable (Bradley Meck)

* stream: Add readable.push(chunk) method (isaacs)

* dtrace: x64 ustack helper (Fedor Indutny)

* repl: fix floating point number parsing (Nirk Niggler)

* repl: allow overriding builtins (Ben Noordhuis)

* net: add localAddress and localPort to Socket (James Hight)

* fs: make pool size coincide with ReadStream bufferSize (Shigeki Ohtsu)

* typed arrays: implement load and store swizzling (Dean McNamee)

* windows: fix perfctr crash on XP and 2003 (Scott Blomquist)

* dgram: fix double implicit bind error (Ben Noordhuis)


2012.12.30, Version 0.9.5 (Unstable), 01994e8119c24f2284bac0779b32acb49c95bee7

* assert: improve support for new execution contexts (lukebayes)

* domain: use camelCase instead of snake_case (isaacs)

* domain: Do not use uncaughtException handler (isaacs)

* fs: make 'end' work with ReadStream without 'start' (Ben Noordhuis)

* https: optimize createConnection() (Ryunosuke SATO)

* buffer: speed up base64 encoding by 20% (Ben Noordhuis)

* doc: Colorize API stabilitity index headers in docs (Luke Arduini)

* net: socket.readyState corrections (bentaber)

* http: Performance enhancements for http under streams2 (isaacs)

* stream: fix to emit end event on http.ClientResponse (Shigeki Ohtsu)

* stream: fix event handler leak in readstream pipe and unpipe (Andreas Madsen)

* build: Support ./configure --tag switch (Maciej Małecki)

* repl: don't touch `require.cache` (Nathan Rajlich)

* node: Emit 'exit' event when exiting for an uncaught exception (isaacs)


2012.12.21, Version 0.9.4 (Unstable), d86d83c75f6343b5368bb7bd328b4466a035e1d4

* streams: Update all streaming interfaces to use new classes (isaacs)

* node: remove idle gc (Ben Noordhuis)

* http: protect against response splitting attacks (Bert Belder)

* fs: Raise error when null bytes detected in paths (isaacs)

* fs: fix 'object is not a function' callback errors (Ben Noordhuis)

* fs: add autoClose=true option to fs.createReadStream (Farid Neshat)

* process: add getgroups(), setgroups(), initgroups() (Ben Noordhuis)

* openssl: optimized asm code on x86 and x64 (Bert Belder)

* crypto: fix leak in GetPeerCertificate (Fedor Indutny)

* add systemtap support (Jan Wynholds)

* windows: add ETW and PerfCounters support (Scott Blomquist)

* windows: fix normalization of UNC paths (Bert Belder)

* crypto: fix ssl error handling (Sergey Kholodilov)

* node: remove eio-emul.h (Ben Noordhuis)

* os: add os.endianness() function (Nathan Rajlich)

* readline: don't emit "line" events with a trailing '\n' char (Nathan Rajlich)

* build: add configure option to generate xcode build files (Timothy J Fontaine)

* build: allow linking against system libuv, cares, http_parser (Stephen Gallagher)

* typed arrays: add slice() support to ArrayBuffer (Anthony Pesch)

* debugger: exit and kill child on SIGTERM or SIGHUP (Fedor Indutny)

* url: url.format escapes delimiters in path and query (J. Lee Coltrane)


2012.10.24, Version 0.9.3 (Unstable), 1ed4c6776e4f52956918b70565502e0f8869829d

* V8: Upgrade to 3.13.7.4

* crypto: Default to buffers instead of binary strings (isaacs, Fedor Indutny)

* crypto: add getHashes() and getCiphers() (Ben Noordhuis)

* unix: add custom thread pool, remove libeio (Ben Noordhuis)

* util: make `inspect()` accept an "options" argument (Nathan Rajlich)

* https: fix renegotation attack protection (Ben Noordhuis)

* cluster: make 'listening' handler see actual port (Aaditya Bhatia)

* windows: use USERPROFILE to get the user's home dir (Bert Belder)

* path: add platform specific path delimiter (Paul Serby)

* http: add response.headersSent property (Pavel Lang)

* child_process: make .fork()'d child auto-exit (Ben Noordhuis)

* events: add 'removeListener' event (Ben Noordhuis)

* string_decoder: Add 'end' method, do base64 properly (isaacs)

* buffer: include encoding value in exception when invalid (Ricky Ng-Adam)

* http: make http.ServerResponse no longer emit 'end' (isaacs)

* streams: fix pipe is destructed by 'end' from destination (koichik)


2012.09.17, Version 0.9.2 (Unstable), 6e2055889091a424fbb5c500bc3ab9c05d1c28b4

* http_parser: upgrade to ad3b631

* openssl: upgrade 1.0.1c

* darwin: use FSEvents to watch directory changes (Fedor Indutny)

* unix: support missing API on NetBSD (Shigeki Ohtsu)

* unix: fix EMFILE busy loop (Ben Noordhuis)

* windows: un-break writable tty handles (Bert Belder)

* windows: map WSAESHUTDOWN to UV_EPIPE (Bert Belder)

* windows: make spawn with custom environment work again (Bert Belder)

* windows: map ERROR_DIRECTORY to UV_ENOENT (Bert Belder)

* tls, https: validate server certificate by default (Ben Noordhuis)

* tls, https: throw exception on missing key/cert (Ben Noordhuis)

* tls: async session storage (Fedor Indutny)

* installer: don't install header files (Ben Noordhuis)

* buffer: implement Buffer.prototype.toJSON() (Nathan Rajlich)

* buffer: added support for writing NaN and Infinity (koichik)

* http: make http.ServerResponse emit 'end' (Ben Noordhuis)

* build: ./configure --ninja (Ben Noordhuis, Timothy J Fontaine)

* installer: fix --without-npm (Ben Noordhuis)

* cli: make -p equivalent to -pe (Ben Noordhuis)

* url: Go much faster by using Url class (isaacs)


2012.08.28, Version 0.9.1 (Unstable), e6ce259d2caf338fec991c2dd447de763ce99ab7

* buffer: Add Buffer.isEncoding(enc) to test for valid encoding values (isaacs)

* Raise UV_ECANCELED on premature close. (Ben Noordhuis)

* Remove c-ares from libuv, move to a top-level node dependency (Bert Belder)

* ref/unref for all HandleWraps, timers, servers, and sockets (Timothy J Fontaine)

* addon: remove node-waf, superseded by node-gyp (Ben Noordhuis)

* child_process: emit error on exec failure (Ben Noordhuis)

* cluster: do not use internal server API (Andreas Madsen)

* constants: add O_DIRECT (Ian Babrou)

* crypto: add sync interface to crypto.pbkdf2() (Ben Noordhuis)

* darwin: emulate fdatasync() (Fedor Indutny)

* dgram: make .bind() always asynchronous (Ben Noordhuis)

* events: Make emitter.listeners() side-effect free (isaacs, Joe Andaverde)

* fs: Throw early on invalid encoding args (isaacs)

* fs: fix naming of truncate/ftruncate functions (isaacs)

* http: bubble up parser errors to ClientRequest (Brian White)

* linux: improve cpuinfo parser on ARM and MIPS (Ben Noordhuis)

* net: add support for IPv6 addresses ending in :: (Josh Erickson)

* net: support Server.listen(Pipe) (Andreas Madsen)

* node: don't scan add-on for "init" symbol (Ben Noordhuis)

* remove process.uvCounters() (Ben Noordhuis)

* repl: console writes to repl rather than process stdio (Nathan Rajlich)

* timers: implement setImmediate (Timothy J Fontaine)

* tls: fix segfault in pummel/test-tls-ci-reneg-attack (Ben Noordhuis)

* tools: Move gyp addon tools to node-gyp (Nathan Rajlich)

* unix: preliminary signal handler support (Ben Noordhuis)

* unix: remove dependency on ev_child (Ben Noordhuis)

* unix: work around darwin bug, don't poll() on pipe (Fedor Indutny)

* util: Formally deprecate util.pump() (Ben Noordhuis)

* windows: make active and closing handle state independent (Bert Belder)

* windows: report spawn errors to the exit callback (Bert Belder)

* windows: signal handling support with uv_signal_t (Bert Belder)


2012.07.20, Version 0.9.0 (Unstable), f9b237f478c372fd55e4590d7399dcd8f25f3603

* punycode: update to v1.1.1 (Mathias Bynens)

* c-ares: upgrade to 1.9.0 (Saúl Ibarra Corretgé)

* dns: ignore rogue DNS servers reported by windows (Saúl Ibarra Corretgé)

* unix: speed up uv_async_send() (Ben Noordhuis)

* darwin: get cpu model correctly on mac (Xidorn Quan)

* nextTick: Handle tick callbacks before any other I/O (isaacs)

* Enable color customization of `util.inspect` (Pavel Lang)

* tls: Speed and memory improvements (Fedor Indutny)

* readline: Use one history item for reentered line (Vladimir Beloborodov)

* Fix #3521 Make process.env more like a regular Object (isaacs)


2013.06.13, Version 0.8.25 (maintenance), 0b9bdb2bc7e1c872f0ea4713517fda22a4b0b202

* npm: Upgrade to 1.2.30

* child_process: fix handle delivery (Ben Noordhuis)


2013.06.04, Version 0.8.24 (maintenance), c1a1ab067721ea17ef7b05ec5c68b01321017f05

* npm: Upgrade to v1.2.24

* url: Properly parse certain oddly formed urls (isaacs)

* http: Don't try to destroy nonexistent sockets (isaacs)

* handle_wrap: fix NULL pointer dereference (Ben Noordhuis)


2013.04.09, Version 0.8.23 (maintenance), c67f8d0500fe15637a623eb759d2ad7eb9fb3b0b

* npm: Upgrade to v1.2.18

* http: Avoid EE warning on ECONNREFUSED handling (isaacs)

* tls: Re-enable check of CN-ID in cert verification (Tobias Müllerleile)

* child_process: fix sending utf-8 to child process (Ben Noordhuis)

* crypto: check key type in GetPeerCertificate() (Ben Noordhuis)

* win/openssl: mark assembled object files as seh safe (Bert Belder)

* windows/msi: fix msi build issue with WiX 3.7/3.8 (Raymond Feng)


2013.03.07, Version 0.8.22 (Stable), 67a4cb4fe8c2346e30ffb83f7178e205cc2dab33

* npm: Update to 1.2.14

* cluster: propagate bind errors (Ben Noordhuis)

* crypto: don't assert when calling Cipher#final() twice (Ben Noordhuis)

* build, windows: disable SEH (Ben Noordhuis)


2013.02.25, Version 0.8.21 (Stable), 530d8c05d4c546146f18e5ba811d7eb3b7b7c0c5

* http: Do not free the wrong parser on socket close (isaacs)

* http: Handle hangup writes more gently (isaacs)

* zlib: fix assert on bad input (Ben Noordhuis)

* test: add TAP output to the test runner (Timothy J Fontaine)

* unix: Handle EINPROGRESS from domain sockets (Ben Noordhuis)


2013.02.15, Version 0.8.20 (Stable), e10c75579b536581ddd7ae4e2c3bf8a9d550d343

* npm: Upgrade to v1.2.11

* http: Do not let Agent hand out destroyed sockets (isaacs)

* http: Raise hangup error on destroyed socket write (isaacs)

* http: protect against response splitting attacks (Bert Belder)


2013.02.06, Version 0.8.19 (Stable), 53978bdf420622ff0121c63c0338c9e7c2e60869

* npm: Upgrade to v1.2.10

* zlib: pass object size hint to V8 (Ben Noordhuis)

* zlib: reduce memory consumption, release early (Ben Noordhuis)

* buffer: slow buffer copy compatibility fix (Trevor Norris)

* zlib: don't assert on malformed dictionary (Ben Noordhuis)

* zlib: don't assert on missing dictionary (Ben Noordhuis)

* windows: better ipv6 support (Bert Belder)

* windows: add error mappings related to unsupported protocols (Bert Belder)

* windows: map ERROR_DIRECTORY to UV_ENOENT (Bert Belder)


2013.01.18, Version 0.8.18 (Stable), 2c4eef0d972838c51999d32c0d251857a713dc18

* npm: Upgrade to v1.2.2

* dns: make error message match errno (Dan Milon)

* tls: follow RFC6125 more stricly (Fedor Indutny)

* buffer: reject negative SlowBuffer offsets (Ben Noordhuis)

* install: add simplejson fallback (Chris Dent)

* http: fix "Cannot call method 'emit' of null" (Ben Noordhuis)


2013.01.09, Version 0.8.17 (Stable), c50c33e9397d7a0a8717e8ce7530572907c054ad

* npm: Upgrade to v1.2.0
  - peerDependencies (Domenic Denicola)
  - node-gyp v0.8.2 (Nathan Rajlich)
  - Faster installs from github user/project shorthands (Nathan Zadoks)

* typed arrays: fix 32 bit size/index overflow (Ben Noordhuis)

* http: Improve performance of single-packet responses (Ben Noordhuis)

* install: fix openbsd man page location (Ben Noordhuis)

* http: bubble up parser errors to ClientRequest (Brian White)


2012.12.13, Version 0.8.16 (Stable), 1c9c6277d5cfcaaac8569c0c8f7daa64292048a9

* npm: Upgrade to 1.1.69

* fs: fix WriteStream/ReadStream fd leaks (Ben Noordhuis)

* crypto: fix leak in GetPeerCertificate (Fedor Indutny)

* buffer: Don't double-negate numeric buffer arg (Trevor Norris)

* net: More accurate IP address validation and IPv6 dotted notation. (Joshua Erickson)


2012.11.26, Version 0.8.15 (Stable), fdf91afb494a7a2fff2913d817f589c191a2c88f

* npm: Upgrade to 1.1.66 (isaacs)

* linux: use /proc/cpuinfo for CPU frequency (Ben Noordhuis)

* windows: map WSAESHUTDOWN to UV_EPIPE (Ben Noordhuis)

* windows: map ERROR_GEN_FAILURE to UV_EIO (Bert Belder)

* unix: do not set environ unless one is provided (Charlie McConnell)

* domains: don't crash if domain is set to null (Bert Belder)

* windows: fix the x64 debug build (Bert Belder)

* net, tls: fix connect() resource leak (Ben Noordhuis)


2012.10.25, Version 0.8.14 (Stable), b00527fcf05c3d9f/b5d5d790f9472906a59fe218

* events: Don't clobber pre-existing _events obj in EE ctor (isaacs)


2012.10.25, Version 0.8.13 (Stable), ff4c974873f9a7cc6a5b042eb9b6389bb8dde6d6

* V8: Upgrade to 3.11.10.25

* npm: Upgrade to 1.1.65

* url: parse hostnames that start with - or _ (Ben Noordhuis)

* repl: Fix Windows 8 terminal issue (Bert Belder)

* typed arrays: use signed char for signed int8s (Aaron Jacobs)

* crypto: fix bugs in DiffieHellman (Ben Noordhuis)

* configure: turn on VFPv3 on ARMv7 (Ben Noordhuis)

* Re-enable OpenSSL UI for entering passphrases via tty (Ben Noordhuis)

* repl: ensure each REPL instance gets its own "context" (Nathan Rajlich)


2012.10.12, Version 0.8.12 (Stable), 38c72d4e29574dec5205bcf23c2a85efe65331a4

* npm: Upgrade to 1.1.63

* crypto: Reduce stability index to 2-Unstable (isaacs)

* windows: fix handle leak in uv_fs_utime (Bert Belder)

* windows: fix application crashed popup in debug version (Bert Belder)

* buffer: report proper retained size in profiler (Ben Noordhuis)

* buffer: fix byteLength with UTF-16LE (koichik)

* repl: make "end of input" JSON.parse() errors throw in the REPL (Nathan Rajlich)

* repl: make invalid RegExp modifiers throw in the REPL (Nathan Rajlich)

* http: handle multiple Proxy-Authenticate values (Willi Eggeling)


2012.09.27, Version 0.8.11 (Stable), e1f39468fa580c1e4cb15fac621f87944ee625dc

* fs: Fix stat() size reporting for large files (Ben Noordhuis)


2012.09.25, Version 0.8.10 (Stable), 0bc273da4fcaa79b209ed755ad249a3e7be626a6

* npm: Upgrade to 1.1.62

* repl: make invalid RegExps throw in the REPL (Nathan Rajlich)

* v8: loosen artificial mmap constraint (Bryan Cantrill)

* process: fix setuid() and setgid() error reporting (Ben Noordhuis)

* domain: Properly exit() on domain disposal (isaacs)

* fs: fix watchFile() missing deletion events (Ben Noordhuis)

* fs: fix assert in fs.watch() (Ben Noordhuis)

* fs: don't segfault on deeply recursive stat() (Ben Noordhuis)

* http: Remove timeout handler when data arrives (Frédéric Germain)

* http: make the client "res" object gets the same domain as "req" (Nathan Rajlich)

* windows: don't blow up when an invalid FD is used (Bert Belder)

* unix: map EDQUOT to UV_ENOSPC (Charlie McConnell)

* linux: improve /proc/cpuinfo parser (Ben Noordhuis)

* win/tty: reset background brightness when color is set to default (Bert Belder)

* unix: put child process stdio fds in blocking mode (Ben Noordhuis)

* unix: fix EMFILE busy loop (Ben Noordhuis)

* sunos: don't set TCP_KEEPALIVE (Ben Noordhuis)

* tls: Use slab allocator for memory management (Fedor Indutny)

* openssl: Use optimized assembly code for x86 and x64 (Bert Belder)


2012.09.11, Version 0.8.9 (Stable), b88c3902b241cf934e75443b934f2033ad3915b1

* v8: upgrade to 3.11.10.22

* GYP: upgrade to r1477

* npm: Upgrade to 1.1.61

* npm: Don't create world-writable files (isaacs)

* windows: fix single-accept mode for shared server sockets (Bert Belder)

* windows: fix uninitialized memory access in uv_update_time() (Bert Belder)

* windows: don't throw when a signal handler is attached (Bert Belder)

* unix: fix memory leak in udp (Ben Noordhuis)

* unix: map errno ESPIPE (Ben Noordhuis)

* unix, windows: fix memory corruption in fs-poll.c (Ben Noordhuis)

* sunos: fix os.cpus() on x86_64 (Ben Noordhuis)

* child process: fix processes with IPC channel don't emit 'close' (Bert Belder)

* build: add a "--dest-os" option to force a gyp "flavor" (Nathan Rajlich)

* build: set `process.platform` to "sunos" on SunOS (Nathan Rajlich)

* build: fix `make -j` fails after `make clean` (Bearice Ren)

* build: fix openssl configuration for "arm" builds (Nathan Rajlich)

* tls: support unix domain socket/named pipe in tls.connect (Shigeki Ohtsu)

* https: make https.get() accept a URL (koichik)

* http: respect HTTP/1.0 TE header (Ben Noordhuis)

* crypto, tls: Domainify setSNICallback, pbkdf2, randomBytes (Ben Noordhuis)

* stream.pipe: Don't call destroy() unless it's a function (isaacs)


2012.08.22, Version 0.8.8 (Stable), a299c97bbc701f4d460e91214d7bfe7a9589d361

* V8: upgrade to 3.11.10.19

* npm: upgrade to 1.1.59

* windows: fix uninitialized memory access in uv_update_time() (Bert Belder)

* unix, windows: fix memory corruption in fs-poll.c (Ben Noordhuis)

* unix: fix integer overflow in uv_hrtime (Tim Holy)

* sunos: fix uv_cpu_info() on x86_64 (Ben Noordhuis)

* tls: update default cipher list (Ben Noordhuis)

* unix: Fix llvm and older gcc duplicate symbol warnings (Bert Belder)

* fs: fix use after free in stat watcher (Ben Noordhuis)

* build: Fix using manually compiled gcc on OS X (Nathan Rajlich)

* windows: make junctions work again (Bert Belder)


2012.08.15, Version 0.8.7 (Stable), f640c5d35cba96634cd8176a525a1d876e361a61

* npm: Upgrade to 1.1.49

* website: download page (Golo Roden)

* crypto: fix uninitialized memory access in openssl (Ben Noordhuis)

* buffer, crypto: fix buffer decoding (Ben Noordhuis)

* build: compile with -fno-tree-vrp when gcc >= 4.0 (Ben Noordhuis)

* tls: handle multiple CN fields when verifying cert (Ben Noordhuis)

* doc: remove unused util from child_process (Kyle Robinson Young)

* build: rework -fvisibility=hidden detection (Ben Noordhuis)

* windows: don't duplicate invalid stdio handles (Bert Belder)

* windows: fix typos in process-stdio.c (Bert Belder)


2012.08.07, Version 0.8.6 (Stable), 0544a586ca6b6b900a42e164033dbf350765700a

* npm: Upgrade to v1.1.48

* Add 'make binary' to build binary tarballs for all Unixes (Nathan Rajlich)

* zlib: Emit 'close' on destroy(). (Dominic Tarr)

* child_process: Fix stdout=null when stdio=['pipe'] (Tyler Neylon)

* installer: prevent ETXTBSY errors (Ben Noordhuis)

* installer: honor --without-npm, default install path (Ben Noordhuis)

* net: make pause work with connecting sockets (Bert Belder)

* installer: fix cross-compile installs (Ben Noordhuis)

* net: fix .listen({fd:0}) (Ben Noordhuis)

* windows: map WSANO_DATA to UV_ENOENT (Bert Belder)


2012.08.02, Version 0.8.5 (Stable), 9b86a4453f0c76f2707a75c0b2343aba33ec63bc

* node: tag Encode and friends NODE_EXTERN (Ben Noordhuis)

* fs: fix ReadStream / WriteStream missing callback (Gil Pedersen)

* fs: fix readFileSync("/proc/cpuinfo") regression (Ben Noordhuis)

* installer: don't assume bash is installed (Ben Noordhuis)

* Report errors properly from --eval and stdin (isaacs)

* assert: fix throws() throws an error without message property (koichik)

* cluster: fix libuv assert in net.listen() (Ben Noordhuis)

* build: always link sunos builds with libumem (Trent Mick)

* build: improve armv7 / hard-float detection (Adam Malcontenti-Wilson)

* https: Use host header as effective servername (isaacs)

* sunos: work around OS bug to prevent fs.watch() from spinning (Bryan Cantrill)

* linux: fix 'two watchers, one path' segfault (Ben Noordhuis)

* windows: fix memory leaks in many fs functions (Bert Belder)

* windows: don't allow directories to be opened for writing/appending (Bert Belder)

* windows: make fork() work even when not all stdio handles are valid (Bert Belder)

* windows: make unlink() not remove mount points, and improve performance (Bert Belder)

* build: Sign pkg installer for OS X (isaacs)


2012.07.25, Version 0.8.4 (Stable), f98562fcd7d1cab573ca4dc1612157d6999befd4

* V8: Upgrade to 3.11.10.17

* npm: Upgrade to 1.1.45

* net: fix Socket({ fd: 42 }) api (Ben Noordhuis)

* readline: Remove event listeners on close (isaacs)

* windows: correctly prep long path for fs.exists(Sync) (Bert Belder)

* debugger: wake up the event loop when a debugger command is dispatched (Peter Rybin)

* tls: verify server's identity (Fedor Indutny)

* net: ignore socket.setTimeout(Infinity or NaN) (Fedor Indutny)


2012.07.19, Version 0.8.3 (Stable), 60bf2d6cb33e4ce55604f73889ab840a9de8bdab

* V8: upgrade to 3.11.10.15

* npm: Upgrade to 1.1.43

* net: fix net.Server.listen({fd:x}) error reporting (Ben Noordhuis)

* net: fix bogus errno reporting (Ben Noordhuis)

* build: Move npm shebang logic into an npm script (isaacs)

* build: fix add-on loading on freebsd (Ben Noordhuis)

* build: disable unsafe optimizations (Ben Noordhuis)

* build: fix spurious mksnapshot crashes for good (Ben Noordhuis)

* build: speed up genv8constants (Dave Pacheco)

* fs: make unwatchFile() remove a specific listener (Ben Noordhuis)

* domain: Remove first arg from intercepted fn (Toshihiro Nakamura)

* domain: Fix memory leak on error (isaacs)

* events: Fix memory leak from removeAllListeners (Nathan Rajlich)

* zlib: Fix memory leak in Unzip class. (isaacs)

* crypto: Fix memory leak in DecipherUpdate() (Ben Noordhuis)


2012.07.09, Version 0.8.2 (Stable), cc6084b9ac5cf1d4fe5e7165b71e8fc05d11be1f

* npm: Upgrade to 1.1.36

* readline: don't use Function#call() (Nathan Rajlich)

* Code cleanup to pass 'use strict' (Jonas Westerlund)

* module: add filename to require() json errors (TJ Holowaychuk)

* readline: fix for unicode prompts (Tim Macfarlane)

* timers: fix handling of large timeouts (Ben Noordhuis)

* repl: fix passing an empty line inserting "undefined" into the buffer (Nathan Rajlich)

* repl: fix crashes when buffering command (Maciej Małecki)

* build: rename strict_aliasing to node_no_strict_aliasing (Ben Noordhuis)

* build: disable -fstrict-aliasing for any gcc < 4.6.0 (Ben Noordhuis)

* build: detect cc version with -dumpversion (Ben Noordhuis)

* build: handle output of localized gcc or clang (Ben Noordhuis)

* unix: fix memory corruption in freebsd.c (Ben Noordhuis)

* unix: fix 'zero handles, one request' busy loop (Ben Noordhuis)

* unix: fix busy loop on unexpected tcp message (Ben Noordhuis)

* unix: fix EINPROGRESS busy loop (Ben Noordhuis)


2012.06.29, Version 0.8.1 (stable), 2134aa3d5c622fc3c3b02ccb713fcde0e0df479a

* V8: upgrade to v3.11.10.12

* npm: upgrade to v1.1.33
  - Support for parallel use of the cache folder
  - Retry on registry timeouts or network failures (Trent Mick)
  - Reduce 'engines' failures to a warning
  - Use new zsh completion if aviailable (Jeremy Cantrell)

* Fix #3577 Un-break require('sys')

* util: speed up formatting of large arrays/objects (Ben Noordhuis)

* windows: make fs.realpath(Sync) work with UNC paths (Bert Belder)

* build: fix --shared-v8 option (Ben Noordhuis)

* doc: `detached` is a boolean (Andreas Madsen)

* build: use proper python interpreter (Ben Noordhuis)

* build: expand ~ in `./configure --prefix=~/a/b/c` (Ben Noordhuis)

* build: handle CC env var with spaces (Gabriel de Perthuis)

* build: fix V8 build when compiling with gcc 4.5 (Ben Noordhuis)

* build: fix --shared-v8 option (Ben Noordhuis)

* windows msi: Fix icon issue which caused huge file size (Bert Belder)

* unix: assume that dlopen() may clobber dlerror() (Ben Noordhuis)

* sunos: fix memory corruption bugs (Ben Noordhuis)

* windows: better (f)utimes and (f)stat (Bert Belder)


2012.06.25, Version 0.8.0 (stable), 8b8a7a7f9b41e74e1e810d0330738ad06fc302ec

* V8: upgrade to v3.11.10.10

* npm: Upgrade to 1.1.32

* Deprecate iowatcher (Ben Noordhuis)

* windows: update icon (Bert Belder)

* http: Hush 'MUST NOT have a body' warnings to debug() (isaacs)

* Move blog.nodejs.org content into repository (isaacs)

* Fix #3503: stdin: resume() on pipe(dest) (isaacs)

* crypto: fix error reporting in SetKey() (Fedor Indutny)

* Add --no-deprecation and --trace-deprecation command-line flags (isaacs)

* fs: fix fs.watchFile() (Ben Noordhuis)

* fs: Fix fs.readfile() on pipes (isaacs)

* Rename GYP variable node_use_system_openssl to be consistent (Ryan Dahl)


2012.06.19, Version 0.7.12 (unstable), a72120190a8ffdbcd3d6ad2a2e6ceecd2087111e

* npm: Upgrade to 1.1.30
	- Improved 'npm init'
	- Fix the 'cb never called' error from 'oudated' and 'update'
	- Add --save-bundle|-B config
	- Fix isaacs/npm#2465: Make npm script and windows shims cygwin-aware
	- Fix isaacs/npm#2452 Use --save(-dev|-optional) in npm rm
	- `logstream` option to replace removed `logfd` (Rod Vagg)
	- Read default descriptions from README.md files

* Shims to support deprecated ev_* and eio_* methods (Ben Noordhuis)

* #3118 net.Socket: Delay pause/resume until after connect (isaacs)

* #3465 Add ./configure --no-ifaddrs flag (isaacs)

* child_process: add .stdin stream to forks (Fedor Indutny)

* build: fix `make install DESTDIR=/path` (Ben Noordhuis)

* tls: fix off-by-one error in renegotiation check (Ben Noordhuis)

* crypto: Fix diffie-hellman key generation UTF-8 errors (Fedor Indutny)

* node: change the constructor name of process from EventEmitter to process (Andreas Madsen)

* net: Prevent property access throws during close (Reid Burke)

* querystring: improved speed and code cleanup (Felix Böhm)

* sunos: fix assertion errors breaking fs.watch() (Fedor Indutny)

* unix: stat: detect sub-second changes (Ben Noordhuis)

* add stat() based file watcher (Ben Noordhuis)


2012.06.15, Version 0.7.11 (unstable), 5cfe0b86d5be266ef51bbba369c39e412ee51944

* V8: Upgrade to v3.11.10

* npm: Upgrade to 1.1.26

* doc: Improve cross-linking in API docs markdown (Ben Kelly)

* Fix #3425: removeAllListeners should delete array (Reid Burke)

* cluster: don't silently drop messages when the write queue gets big (Bert Belder)

* Add Buffer.concat method (isaacs)

* windows: make symlinks tolerant to forward slashes (Bert Belder)

* build: Add node.d and node.1 to installer (isaacs)

* cluster: rename worker.unqiueID to worker.id (Andreas Madsen)

* Windows: Enable ETW events on Windows for existing DTrace probes. (Igor Zinkovsky)

* test: bundle node-weak in test/gc so that it doesn't need to be downloaded (Nathan Rajlich)

* Make many tests pass on Windows (Bert Belder)

* Fix #3388 Support listening on file descriptors (isaacs)

* Fix #3407 Add os.tmpDir() (isaacs)

* Unbreak the snapshotted build on Windows (Bert Belder)

* Clean up child_process.kill throws (Bert Belder)

* crypto: make cipher/decipher accept buffer args (Ben Noordhuis)


2012.06.11, Version 0.7.10 (unstable), 12a32a48a30182621b3f8e9b9695d1946b53c131

* Roll V8 back to 3.9.24.31

* build: x64 target should always pass -m64 (Robert Mustacchi)

* add NODE_EXTERN to node::Start (Joel Brandt)

* repl: Warn about running npm commands (isaacs)

* slab_allocator: fix crash in dtor if V8 is dead (Ben Noordhuis)

* slab_allocator: fix leak of Persistent handles (Shigeki Ohtsu)

* windows/msi: add node.js prompt to startmenu (Jeroen Janssen)

* windows/msi: fix adding node to PATH (Jeroen Janssen)

* windows/msi: add start menu links when installing (Jeroen Janssen)

* windows: don't install x64 version into the 'program files (x86)' folder (Matt Gollob)

* domain: Fix #3379 domain.intercept no longer passes error arg to cb (Marc Harter)

* fs: make callbacks run in global context (Ben Noordhuis)

* fs: enable fs.realpath on windows (isaacs)

* child_process: expose UV_PROCESS_DETACHED as options.detached (Charlie McConnell)

* child_process: new stdio API for .spawn() method (Fedor Indutny)

* child_process: spawn().ref() and spawn().unref() (Fedor Indutny)

* Upgrade npm to 1.1.25
	- Enable npm link on windows
	- Properly remove sh-shim on Windows
	- Abstract out registry client and logger


2012.05.28, Version 0.7.9 (unstable), 782277f11a753ded831439ed826448c06fc0f356

* Upgrade V8 to 3.11.1

* Upgrade npm to 1.1.23

* uv: rework reference counting scheme (Ben Noordhuis)

* uv: add interface for joining external event loops (Bert Belder)

* repl, readline: Handle Ctrl+Z and SIGCONT better (Nathan Rajlich)

* fs: 64bit offsets for fs calls (Igor Zinkovsky)

* fs: add sync open flags 'rs' and 'rs+' (Kevin Bowman)

* windows: enable creating directory junctions with fs.symlink (Igor Zinkovsky, Bert Belder)

* windows: fix fs.lstat to properly detect symlinks. (Igor Zinkovsky)

* Fix #3270 Escape url.parse delims (isaacs)

* http: make http.get() accept a URL (Adam Malcontenti-Wilson)

* Cleanup vm module memory leakage (Marcel Laverdet)

* Optimize writing strings with Socket.write (Bert Belder)

* add support for CESU-8 and UTF-16LE encodings (koichik)

* path: add path.sep to get the path separator. (Yi, EungJun)

* net, http: add backlog parameter to .listen() (Erik Dubbelboer)

* debugger: support mirroring Date objects (Fedor Indutny)

* addon: add AtExit() function (Ben Noordhuis)

* net: signal localAddress bind failure in connect (Brian Schroeder)

* util: handle non-string return value in .inspect() (Alex Kocharin)


2012.04.18, Version 0.7.8 (unstable), c2b47097c0b483552efc1947c6766fa1128600b6

* Upgrade V8 to 3.9.24.9

* Upgrade OpenSSL to 1.0.0f

* Upgrade npm to 1.1.18

* Show licenses in Binary installers

* Domains (isaacs)

* readline: rename "end" to "close" (Nathan Rajlich)

* tcp: make getsockname() return address family as string (Shigeki Ohtsu)

* http, https: fix .setTimeout() (ssuda)

* os: add cross platform EOL character (Mustansir Golawala)

* typed arrays: unexport SizeOfArrayElementForType() (Aaron Jacobs)

* net: honor 'enable' flag in .setNoDelay() (Ben Noordhuis)

* child_process: emit error when .kill fails (Andreas Madsen)

* gyp: fix 'argument list too long' build error (Ben Noordhuis)

* fs.WriteStream: Handle modifications to fs.open (isaacs)

* repl, readline: Handle newlines better (Nathan Rajlich, Nathan Friedly)

* build: target OSX 10.5 when building on darwin (Nathan Rajlich)

* Fix #3052 Handle errors properly in zlib (isaacs)

* build: add support for DTrace and postmortem (Dave Pacheco)

* core: add reusable Slab allocator (Ben Noordhuis)


2012.03.30, Version 0.7.7 (unstable), 5cda2542fdb086f9fe5de889bea435a65e377dea

* Upgrade V8 to 3.9.24.7

* Upgrade npm to 1.1.15

* Handle Emoji characters properly (Erik Corry, Bert Belder)

* readline: migrate ansi/vt100 logic from tty to readline (Nathan Rajlich)

* readline: Fix multiline handling (Alex Kocharin)

* add a -i/--interactive flag to force the REPL (Nathan Rajlich)

* debugger: add breakOnException command (Fedor Indutny)

* cluster: kill workers when master dies (Andreas Madsen)

* cluster: add graceful disconnect support (Andreas Madsen)

* child_process: Separate 'close' event from 'exit' (Charlie McConnell)

* typed arrays: add Uint8ClampedArray (Mikael Bourges-Sevenier)

* buffer: Fix byte alignment issues (Ben Noordhuis, Erik Lundin)

* tls: fix CryptoStream.setKeepAlive() (Shigeki Ohtsu)

* Expose http parse error codes (Felix Geisendörfer)

* events: don't delete the listeners array (Ben Noordhuis, Nathan Rajlich)

* process: add process.config to view node's ./configure settings (Nathan Rajlich)

* process: process.execArgv to see node's arguments (Micheil Smith)

* process: fix process.title setter (Ben Noordhuis)

* timers: handle negative or non-numeric timeout values (Ben Noordhuis)


2012.03.13, Version 0.7.6 (unstable), f06abda6f58e517349d1b63a2cbf5a8d04a03505

* Upgrade v8 to 3.9.17

* Upgrade npm to 1.1.8
  - Add support for os/cpu fields in package.json (Adam Blackburn)
  - Automatically node-gyp packages containing a binding.gyp
  - Fix failures unpacking in UNC shares
  - Never create un-listable directories
  - Handle cases where an optionalDependency fails to build

* events: newListener emit correct fn when using 'once' (Roly Fentanes)

* url: Ignore empty port component (Łukasz Walukiewicz)

* module: replace 'children' array (isaacs)

* tls: parse multiple values of a key in ssl certificate (Sambasiva Suda)

* cluster: support passing of named pipes (Ben Noordhuis)

* Windows: include syscall in fs errors (Bert Belder)

* http: #2888 Emit end event only once (Igor Zinkovsky)

* readline: add multiline support (Rlidwka)

* process: add `process.hrtime()` (Nathan Rajlich)

* net, http, https: add localAddress option (Dmitry Nizovtsev)

* addon improvements (Nathan Rajlich)

* build improvements (Ben Noordhuis, Sadique Ali, T.C. Hollingsworth, Nathan Rajlich)

* add support for "SEARCH" request methods (Nathan Rajlich)

* expose the zlib and http_parser version in process.versions (Nathan Rajlich)


2012.02.23, Version 0.7.5 (unstable), d384b8b0d2ab7f05465f0a3e15fe20b4e25b5f86

* startup speed improvements (Maciej Małecki)

* crypto: add function getDiffieHellman() (Tomasz Buchert)

* buffer: support decoding of URL-safe base64 (Ben Noordhuis)

* Make QueryString.parse() even faster (Brian White)

* url: decode url entities in auth section (Ben Noordhuis)

* http: support PURGE request method (Ben Noordhuis)

* http: Generate Date headers on responses (Mark Nottingham)

* Fix #2762: Add callback to close function. (Mikeal Rogers)

* dgram: fix out-of-bound memory read (Ben Noordhuis)

* repl: add automatic loading of built-in libs (Brandon Benvie)

* repl: remove double calls where possible (Fedor Indutny)

* Readline improvements. Related: #2737 #2756 (Colton Baker)

* build: disable -fomit-frame-pointer on solaris (Dave Pacheco)

* build: arch detection improvements (Nathan Rajlich)

* build: Make a fat binary for the OS X `make pkg`. (Nathan Rajlich)

* jslint src/ and lib/ on 'make test' (isaacs)



2012.02.14, Version 0.7.4 (unstable), de21de920cf93ec40736ada3792a7f85f3eadeda

* Upgrade V8 to 3.9.5

* Upgrade npm to 1.1.1

* build: Detect host_arch better (Karl Skomski)

* debugger: export `debug_port` to `process` (Fedor Indutny)

* api docs: CSS bug fixes (isaacs)

* build: use -fPIC for native addons on UNIX (Nathan Rajlich)

* Re-add top-level v8::Locker (Marcel Laverdet)

* Move images out of the dist tarballs (isaacs)

* libuv: Remove uv_export and uv_import (Ben Noordhuis)

* build: Support x64 build on Windows (Igor Zinkovsky)


2012.02.07, Version 0.7.3 (unstable), 99059aad8d654acda4abcfaa68df182b50f2ec90

* Upgrade V8 to 3.9.2

* Revert support for isolates. (Ben Noordhuis)

* cluster: Cleanup docs, event handling, and process.disconnect (Andreas Madsen)

* gyp_addon: link with node.lib on Windows (Nathan Rajlich)

* http: fix case where http-parser is freed twice (koichik)

* Windows: disable RTTI and exceptions (Bert Belder)


2012.02.01, Version 0.7.2 (unstable), ec79acb3a6166e30f0bf271fbbfda1fb575b3321

* Update V8 to 3.8.9

* Support for sharing streams across Isolates (Igor Zinkovsky)

* #2636 - Fix case where http_parsers are freed too early (koichik)

* url: Support for IPv6 addresses in URLs (Łukasz Walukiewicz)

* child_process: Add disconnect() method to child processes (Andreas Madsen)

* fs: add O_EXCL support, exclusive open file (Ben Noordhuis)

* fs: more specific error messages (Tj Holowaychuk)

* tty: emit 'unknown' key event if key sequence not found (Dan VerWeire, Nathan Rajlich)

* build: compile release build too if BUILDTYPE=Debug (Ben Noordhuis)

* module: fix --debug-brk on symlinked scripts (Fedor Indutny)

* zlib: fix `Failed to set dictionary` issue (Fedor Indutny)

* waf: predict target arch for OS X (Fedor Indutny)


2012.01.23, Version 0.7.1 (unstable), a74354735ab5d5b0fa35a1e4ff7e653757d2069b

* Update V8 to 3.8.8

* Install node-waf by default (Fedor Indutny)

* crypto: Add ability to turn off PKCS padding (Ingmar Runge)

* v8: implement VirtualMemory class on SunOS (Ben Noordhuis)

* Add cluster.setupMaster (Andreas Madsen)

* move `path.exists*` to `fs.exists*` (Maciej Małecki)

* typed arrays: set class name (Ben Noordhuis)

* libuv bug fixes (Igor Zinkovsky, Ben Noordhuis, Dan VerWeire)


2012.01.16, Version 0.7.0 (unstable), 9cc55dca6f67a6096c858b841c677b0593404321

* Upgrade V8 to 3.8.6

* Use GYP build system on unix (Ben Noordhuis)

* Experimenetal isolates support (Ben Noordhuis)

* Improvements to Cluster API (Andreas Madsen)

* Use isolates for internal debugger (Fedor Indutny)

* Bug fixes


2012.07.10 Version 0.6.20 (maintenance), 952e513379169ec1b40909d1db056e9bf4294899

* npm: Upgrade to 1.1.37 (isaacs)

* benchmark: Backport improvements made in master (isaacs)

* build: always link with -lz (Trent Mick)

* core: use proper #include directives (Ben Noordhuis)

* cluster: don't silently drop messages when the write queue gets big (Bert Belder)

* windows: don't print error when GetConsoleTitleW returns an empty string (Bert Belder)


2012.06.06 Version 0.6.19 (stable), debf552ed2d4a53957446e82ff3c52a8182d5ff4

* npm: upgrade to 1.1.24

* fs: no end emit after createReadStream.pause() (Andreas Madsen)

* vm: cleanup module memory leakage (Marcel Laverdet)

* unix: fix loop starvation under high network load (Ben Noordhuis)

* unix: remove abort() in ev_unref() (Ben Noordhuis)

* windows/tty: never report error after forcibly aborting line-buffered read (Bert Belder)

* windows: skip GetFileAttributes call when opening a file (Bert Belder)


2012.05.15 Version 0.6.18 (stable), 4bc1d395de6abed2cf1e4d0b7b3a1480a21c368f

* windows: skip GetFileAttributes call when opening a file (Bert Belder)

* crypto: add PKCS12/PFX support (Sambasiva Suda)

* #3240: child_process: delete NODE_CHANNEL_FD from env in spawn (Ben Noordhuis)

* windows: add test for path.normalize with UNC paths (Bert Belder)

* windows: make path.normalize convert all slashes to backslashes (Bert Belder)

* fs: Automatically close FSWatcher on error (Bert Belder)

* #3258: fs.ReadStream.pause() emits duplicate data event (koichik)

* pipe_wrap: don't assert() on pipe accept errors (Ben Noordhuis)

* Better exception output for module load and process.nextTick (Felix Geisendörfer)

* zlib: fix error reporting (Ben Noordhuis)

* http: Don't destroy on timeout (isaacs)

* #3231: http: Don't try to emit error on a null'ed req object (isaacs)

* #3236: http: Refactor ClientRequest.onSocket (isaacs)


2012.05.04 Version 0.6.17 (stable), 4ced23deaf36493f4303a18f6fdce768c58becc0

* Upgrade npm to 1.1.21

* uv: Add support for EROFS errors (Ben Noordhuis, Maciej Małecki)

* uv: Add support for EIO and ENOSPC errors (Fedor Indutny)

* windows: Add support for EXDEV errors (Bert Belder)

* http: Fix client memory leaks (isaacs, Vincent Voyer)

* fs: fix file descriptor leak in sync functions (Ben Noordhuis)

* fs: fix ReadStream / WriteStream double close bug (Ben Noordhuis)


2012.04.30 Version 0.6.16 (stable), a1d193963ddc80a27da5da01b59751e14e33d1d6

* Upgrade V8 to 3.6.6.25

* Upgrade npm to 1.1.19

* Windows: add mappings for UV_ENOENT (Bert Belder)

* linux: add IN_MOVE_SELF to inotify event mask (Ben Noordhuis)

* unix: call pipe handle connection cb on accept() error (Ben Noordhuis)

* unix: handle EWOULDBLOCK (Ben Noordhuis)

* map EWOULDBLOCK to UV_EAGAIN (Ben Noordhuis)

* Map ENOMEM to UV_ENOMEM (isaacs)

* Child process: support the `gid` and `uid` options (Bert Belder)

* test: cluster: add worker death event test (Ben Noordhuis)

* typo in node_http_parser (isaacs)

* http_parser: Eat CRLF between requests, even on connection:close. (Ben Noordhuis)

* don't check return value of unsetenv (Ben Noordhuis)


2012.04.09 Version 0.6.15 (stable), f160a45b254e591eb33716311c92be533c6d86c4

* Update npm to 1.1.16

* Show licenses in binary installers.

* unix: add uv_fs_read64, uv_fs_write64 and uv_fs_ftruncate64 (Ben Noordhuis)

* add 64bit offset fs functions (Igor Zinkovsky)

* windows: don't report ENOTSOCK when attempting to bind an udp handle twice (Bert Belder)

* windows: backport pipe-connect-to-file fixes from master (Bert Belder)

* windows: never call fs event callbacks after closing the watcher (Bert Belder)

* fs.readFile: don't make the callback before the fd is closed (Bert Belder)

* windows: use 64bit offsets for uv_fs apis (Igor Zinkovsky)

* Fix #2061: segmentation fault on OS X due to stat size mismatch (Ben Noordhuis)


2012.03.22 Version 0.6.14 (stable), e513ffef7549a56a5af728e1f0c2c0c8f290518a

* net: don't crash when queued write fails (Igor Zinkovsky)

* sunos: fix EMFILE on process.memoryUsage() (Bryan Cantrill)

* crypto: fix compile-time error with openssl 0.9.7e (Ben Noordhuis)

* unix: ignore ECONNABORTED errors from accept() (Ben Noordhuis)

* Add UV_ENOSPC and mappings to it (Bert Belder)

* http-parser: Fix response body is not read (koichik)

* Upgrade npm to 1.1.12
  - upgrade node-gyp to 0.3.7
  - work around AV-locked directories on Windows
  - Fix isaacs/npm#2293 Don't try to 'uninstall' /
  - Exclude symbolic links from packages.
  - Fix isaacs/npm#2275 Spurious 'unresolvable cycle' error.
  - Exclude/include dot files as if they were normal files


2012.03.15 Version 0.6.13 (stable), 9f7f86b534f8556290eb8cad915984ff4ca54996

* Windows: Many libuv test fixes (Bert Belder)

* Windows: avoid uv_guess_handle crash in when fd < 0 (Bert Belder)

* Map EBUSY and ENOTEMPTY errors (Bert Belder)

* Windows: include syscall in fs errors (Bert Belder)

* Fix fs.watch ENOSYS on Linux kernel version mismatch (Ben Noordhuis)

* Update npm to 1.1.9
  - upgrade node-gyp to 0.3.5 (Nathan Rajlich)
  - Fix isaacs/npm#2249 Add cache-max and cache-min configs
  - Properly redirect across https/http registry requests
  - log config usage if undefined key in set function (Kris Windham)
  - Add support for os/cpu fields in package.json (Adam Blackburn)
  - Automatically node-gyp packages containing a binding.gyp
  - Fix failures unpacking in UNC shares
  - Never create un-listable directories
  - Handle cases where an optionalDependency fails to build


2012.03.02 Version 0.6.12 (stable), 48a2d34cfe6b7e1c9d15202a4ef5e3c82d1fba35

* Upgrade V8 to 3.6.6.24

* dtrace ustack helper improvements (Dave Pacheco)

* API Documentation refactor (isaacs)

* #2827 net: fix race write() before and after connect() (koichik)

* #2554 #2567 throw if fs args for 'start' or 'end' are strings (AJ ONeal)

* punycode: Update to v1.0.0 (Mathias Bynens)

* Make a fat binary for the OS X pkg (isaacs)

* Fix hang on accessing process.stdin (isaacs)

* repl: make tab completion work on non-objects (Nathan Rajlich)

* Fix fs.watch on OS X (Ben Noordhuis)

* Fix #2515 nested setTimeouts cause premature process exit (Ben Noordhuis)

* windows: fix time conversion in stat (Igor Zinkovsky)

* windows: fs: handle EOF in read (Brandon Philips)

* windows: avoid IOCP short-circuit on non-ifs lsps (Igor Zinkovsky)

* Upgrade npm to 1.1.4 (isaacs)
  - windows fixes
  - Bundle nested bundleDependencies properly
  - install: support --save with url install targets
  - shrinkwrap: behave properly with url-installed modules
  - support installing uncompressed tars or single file modules from urls etc.
  - don't run make clean on rebuild
  - support HTTPS-over-HTTP proxy tunneling


2012.02.17 Version 0.6.11 (stable), 1eb1fe32250fc88cb5b0a97cddf3e02be02e3f4a

* http: allow multiple WebSocket RFC6455 headers (Einar Otto Stangvik)

* http: allow multiple WWW-Authenticate headers (Ben Noordhuis)

* windows: support unicode argv and environment variables (Bert Belder)

* tls: mitigate session renegotiation attacks (Ben Noordhuis)

* tcp, pipe: don't assert on uv_accept() errors (Ben Noordhuis)

* tls: Allow establishing secure connection on the existing socket (koichik)

* dgram: handle close of dgram socket before DNS lookup completes (Seth Fitzsimmons)

* windows: Support half-duplex pipes (Igor Zinkovsky)

* build: disable omit-frame-pointer on solaris systems (Dave Pacheco)

* debugger: fix --debug-brk (Ben Noordhuis)

* net: fix large file downloads failing (koichik)

* fs: fix ReadStream failure to read from existing fd (Christopher Jeffrey)

* net: destroy socket on DNS error (Stefan Rusu)

* dtrace: add missing translator (Dave Pacheco)

* unix: don't flush tty on switch to raw mode (Ben Noordhuis)

* windows: reset brightness when reverting to default text color (Bert Belder)

* npm: update to 1.1.1
  - Update which, fstream, mkdirp, request, and rimraf
  - Fix #2123 Set path properly for lifecycle scripts on windows
  - Mark the root as seen, so we don't recurse into it. Fixes #1838. (Martin Cooper)


2012.02.02, Version 0.6.10 (stable), 051908e023f87894fa68f5b64d0b99a19a7db01e

* Update V8 to 3.6.6.20

* Add npm msysgit bash shim to msi installer (isaacs)

* buffers: fix intermittent out of bounds error (Ben Noordhuis)

* buffers: honor length argument in base64 decoder (Ben Noordhuis)

* windows: Fix path.exists regression (Bert Belder)

* Make QueryString.parse run faster (Philip Tellis)

* http: avoid freeing http-parser objects too early (koichik)

* timers: add v0.4 compatibility hack (Ben Noordhuis)

* Proper EPERM error code support (Igor Zinkovsky, Brandon Philips)

* dgram: Implement udp multicast methods on windows (Bert Belder)


2012.01.27, Version 0.6.9 (stable), f19e20d33f57c4d2853aaea7d2724d44f3b0012f

* dgram: Bring back missing functionality for Unix (Dan VerWeire, Roman Shtylman, Ben Noordhuis)
  - Note: Windows UDP support not yet complete.

* http: Fix parser memory leak (koichik)

* zlib: Fix #2365 crashes on invalid input (Nicolas LaCasse)

* module: fix --debug-brk on symlinked scripts (Fedor Indutny)

* Documentation Restyling (Matthew Fitzsimmons)

* Update npm to 1.1.0-3 (isaacs)

* Windows: fix regression in stat() calls to C:\ (Bert Belder)


2012.01.19, Version 0.6.8 (stable), d18cebaf8a7ac701dabd71a3aa4eb0571db6a645

* Update V8 to 3.6.6.19

* Numeric key hash collision fix for V8 (Erik Corry, Fedor Indutny)

* Add missing TTY key translations for F1-F5 on Windows (Brandon Benvie)

* path.extname bugfix with . and .. paths (Bert Belder)

* cluster: don't always kill the master on uncaughtException (Ben Noordhuis)

* Update npm to 1.1.0-2 (isaacs)

* typed arrays: set class name (Ben Noordhuis)

* zlib binding cleanup (isaacs, Bert Belder)

* dgram: use slab memory allocator (Michael Bernstein)

* fix segfault #2473

* #2521 60% improvement in fs.stat on Windows (Igor Zinkovsky)


2012.01.06, Version 0.6.7 (stable), d5a189acef14a851287ee555f7a39431fe276e1c

* V8 hash collision fix (Breaks MIPS) (Bert Belder, Erik Corry)

* Upgrade V8 to 3.6.6.15

* Upgrade npm to 1.1.0-beta-10 (isaacs)

* many doc updates (Ben Noordhuis, Jeremy Martin, koichik, Dave Irvine,
  Seong-Rak Choi, Shannen, Adam Malcontenti-Wilson, koichik)

* Fix segfault in node_http_parser.cc

* dgram, timers: fix memory leaks (Ben Noordhuis, Yoshihiro Kikuchi)

* repl: fix repl.start not passing the `ignoreUndefined` arg (Damon Oehlman)

* #1980: Socket.pause null reference when called on a closed Stream (koichik)

* #2263: XMLHttpRequest piped in a writable file stream hang (koichik)

* #2069: http resource leak (koichik)

* buffer.readInt global pollution fix (Phil Sung)

* timers: fix performance regression (Ben Noordhuis)

* #2308, #2246: node swallows openssl error on request (koichik)

* #2114: timers: remove _idleTimeout from item in .unenroll() (James Hartig)

* #2379: debugger: Request backtrace w/o refs (Fedor Indutny)

* simple DTrace ustack helper (Dave Pacheco)

* crypto: rewrite HexDecode without snprintf (Roman Shtylman)

* crypto: don't ignore DH init errors (Ben Noordhuis)


2011.12.14, Version 0.6.6 (stable), 9a059ea69e1f6ebd8899246682d8ca257610b8ab

* npm update to 1.1.0-beta-4 (Isaac Z. Schlueter)

* cli: fix output of --help (Ben Noordhuis)

* new website

* pause/resume semantics for stdin (Isaac Z. Schlueter)

* Travis CI integration (Maciej Małecki)

* child_process: Fix bug regarding closed stdin (Ben Noordhuis)

* Enable upgrades in MSI. (Igor Zinkovsky)

* net: Fixes memory leak (Ben Noordhuis)

* fs: handle fractional or NaN ReadStream buffer size (Ben Noordhuis)

* crypto: fix memory leaks in PBKDF2 error path (Ben Noordhuis)


2011.12.04, Version 0.6.5 (stable), 6cc94db653a2739ab28e33b2d6a63c51bd986a9f

* npm workaround Windows antivirus software (isaacs)

* Upgrade V8 to 3.6.6.11


2011.12.02, Version 0.6.4 (stable), 9170077f13e5e5475b23d1d3c2e7f69bfe139727

* doc improvements (Kyle Young, Tim Oxley, Roman Shtylman, Mathias Bynens)

* upgrade bundled npm (Isaac Schlueter)

* polish Windows installer (Igor Zinkovsky, Isaac Schlueter)

* punycode: upgrade to v0.2.1 (Mathias Bynens)

* build: add –without-npm flag to configure script

* sys: deprecate module some more, print stack trace if NODE_DEBUG=sys

* cli: add -p switch, prints result of –eval

* #1997: fix Blowfish ECB encryption and decryption (Ingmar Runge)

* #2223: fix socket ‘close’ event being emitted twice

* #2224: fix RSS memory usage > 4 GB reporting (Russ Bradberry)

* #2225: fix util.inspect() object stringification bug (Nathan Rajlich)


2011.11.25, Version 0.6.3 (stable), b159c6d62e5756d3f8847419d29c6959ea288b56

* #2083 Land NPM in Node. It is included in packages/installers and installed
  on `make install`.

* #2076 Add logos to windows installer.

* #1711 Correctly handle http requests without headers. (Ben Noordhuis,
  Felix Geisendörfer)

* TLS: expose more openssl SSL context options and constants. (Ben Noordhuis)

* #2177 Windows: don't kill UDP socket when a packet fails to reach its
  destination. (Bert Belder)

* Windows: support paths longer than 260 characters. (Igor Zinkovsky)

* Windows: correctly resolve drive-relative paths. (Bert Belder)

* #2166 Don't leave file descriptor open after lchmod. (Isaac Schlueter)

* #2084 Add OS X .pkg build script to make file.

* #2160 Documentation improvements. (Ben Noordhuis)


2011.11.18, Version 0.6.2 (stable), a4402f0b2e410b19375a1d5c5fb7fe7f66f3c7f8

* doc improvements (Artur Adib, Trevor Burnham, Ryan Emery, Trent Mick)

* timers: remember extra setTimeout() arguments when timeout==0

* punycode: use Mathias Bynens's punycode library, it's more compliant

* repl: improved tab completion (Ryan Emery)

* buffer: fix range checks in .writeInt() functions (Lukasz Walukiewicz)

* tls: make cipher list configurable

* addons: make Buffer and ObjectWrap visible to Windows add-ons (Bert Belder)

* crypto: add PKCS#1 a.k.a RSA public key verification support

* windows: fix stdout writes when redirected to nul

* sunos: fix build on Solaris and Illumos

* Upgrade V8 to 3.6.6.8


2011.11.11, Version 0.6.1 (stable), 170f2addb2dd0c625bc4a6d461e89a31ad68b79b

* doc improvements (Eric Lovett, Ben Noordhuis, Scott Anderson, Yoji SHIDARA)

* crypto: make thread-safe (Ben Noordhuis)

* fix process.kill error object

* debugger: correctly handle source with multi-byte characters (Shigeki Ohtsu)

* make stdout and stderr non-destroyable (Igor Zinkovsky)

* fs: don't close uninitialized fs.watch handle (Ben Noordhuis)

* #2026 fix man page install on BSDs (Ben Noordhuis)

* #2040 fix unrecognized errno assert in uv_err_name

* #2043 fs: mkdir() should call callback if mode is omitted

* #2045 fs: fix fs.realpath on windows to return on error (Benjamin Pasero)

* #2047 minor cluster improvements

* #2052 readline get window columns correctly

* Upgrade V8 to 3.6.6.7


2011.11.04, Version 0.6.0 (stable), 865b077819a9271a29f982faaef99dc635b57fbc

* print undefined on undefined values in REPL (Nathan Rajlich)

* doc improvements (koichik, seebees, bnoordhuis,
  Maciej Małecki, Jacob Kragh)

* support native addon loading in windows (Bert Belder)

* rename getNetworkInterfaces() to networkInterfaces() (bnoordhuis)

* add pending accepts knob for windows (igorzi)

* http.request(url.parse(x)) (seebees)

* #1929 zlib Respond to 'resume' events properly (isaacs)

* stream.pipe: Remove resume and pause events

* test fixes for windows (igorzi)

* build system improvements (bnoordhuis)

* #1936 tls: does not emit 'end' from EncryptedStream (koichik)

* #758 tls: add address(), remoteAddress/remotePort

* #1399 http: emit Error object after .abort() (bnoordhuis)

* #1999 fs: make mkdir() default to 0777 permissions (bnoordhuis)

* #2001 fix pipe error codes

* #2002 Socket.write should reset timeout timer

* stdout and stderr are blocking when associated with file too.

* remote debugger support on windows (Bert Belder)

* convenience methods for zlib (Matt Robenolt)

* process.kill support on windows (igorzi)

* process.uptime() support on windows (igorzi)

* Return IPv4 addresses before IPv6 addresses from getaddrinfo

* util.inspect improvements (Nathan Rajlich)

* cluster module api changes

* Downgrade V8 to 3.6.6.6


2011.10.21, Version 0.5.10 (unstable), 220e61c1f65bf4db09699fcf6399c0809c0bc446

* Remove cmake build system, support for Cygwin, legacy code base,
	process.ENV, process.ARGV, process.memoryUsage().vsize, os.openOSHandle

* Documentation improvments (Igor Zinkovsky, Bert Belder, Ilya Dmitrichenko,
koichik, Maciej Małecki, Guglielmo Ferri, isaacs)

* Performance improvements (Daniel Ennis, Bert Belder, Ben Noordhuis)

* Long process.title support (Ben Noordhuis)

* net: register net.Server callback only once (Simen Brekken)

* net: fix connect queue bugs (Ben Noordhuis)

* debugger: fix backtrace err handling (Fedor Indutny)

* Use getaddrinfo instead of c-ares for dns.lookup

* Emit 'end' from crypto streams on close

* #1902 buffer: use NO_NULL_TERMINATION flag (koichik)

* #1907 http: Added support for HTTP PATCH verb (Thomas Parslow)

* #1644 add GetCPUInfo on windows (Karl Skomski)

* #1484, #1834, #1482, #771 Don't use a separate context for the repl.
  (isaacs)

* #1882 zlib Update 'availOutBefore' value, and test (isaacs)

* #1888 child_process.fork: don't modify args (koichik)

* #1516 tls: requestCert unusable with Firefox and Chrome (koichik)

* #1467 tls: The TLS API is inconsistent with the TCP API (koichik)

* #1894 net: fix error handling in listen() (koichik)

* #1860 console.error now goes through uv_tty_t

* Upgrade V8 to 3.7.0

* Upgrade GYP to r1081


2011.10.10, Version 0.5.9 (unstable), 3bd9b08fb125b606f97a4079b147accfdeebb07d

* fs.watch interface backed by kqueue, inotify, and ReadDirectoryChangesW
  (Igor Zinkovsky, Ben Noordhuis)

* add dns.resolveTxt (Christian Tellnes)

* Remove legacy http library (Ben Noordhuis)

* child_process.fork returns and works on Windows. Allows passing handles.
  (Igor Zinkovsky, Bert Belder)

* #1774 Lint and clean up for --harmony_block_scoping (Tyler Larson, Colton
  Baker)

* #1813 Fix ctrl+c on Windows (Bert Belder)

* #1844 unbreak --use-legacy (Ben Noordhuis)

* process.stderr now goes through libuv. Both process.stdout and
  process.stderr are blocking when referencing a TTY.

* net_uv performance improvements (Ben Noordhuis, Bert Belder)


2011.09.30, Version 0.5.8 (unstable), 7cc17a0cea1d25188c103745a7d0c24375e3a609

* zlib bindings (isaacs)

* Windows supports TTY ANSI escape codes (Bert Belder)

* Debugger improvements (Fedor Indutny)

* crypto: look up SSL errors with ERR_print_errors() (Ben Noordhuis)

* dns callbacks go through MakeCallback now

* Raise an error when a malformed package.json file is found. (Ben Leslie)

* buffers: handle bad length argument in constructor (Ben Noordhuis)

* #1726, unref process.stdout

* Doc improvements (Ben Noordhuis, Fedor Indutny, koichik)

* Upgrade libuv to fe18438


2011.09.16, Version 0.5.7 (unstable), 558241166c4f3c516e5a448e676db0b57119212f

* Upgrade V8 to 3.6.4

* Improve Windows compatibility

* Documentation improvements

* Debugger and REPL improvements (Fedor Indutny)

* Add legacy API support: net.Stream(fd), process.stdout.writable,
  process.stdout.fd

* Fix mkdir EEXIST handling (isaacs)

* Use net_uv instead of net_legacy for stdio

* Do not load readline from util.inspect

* #1673 Fix bug related to V8 context with accessors (Fedor Indutny)

* #1634 util: Fix inspection for Error (koichik)

* #1645 fs: Add positioned file writing feature to fs.WriteStream (Thomas
  Shinnick)

* #1637 fs: Unguarded fs.watchFile cache statWatchers checking fixed (Thomas
  Shinnick)

* #1695 Forward customFds to ChildProcess.spawn

* #1707 Fix hasOwnProperty security problem in querystring (isaacs)

* #1719 Drain OpenSSL error queue


2011.09.08, Version 0.5.6 (unstable), b49bec55806574a47403771bce1ee379c2b09ca2

* #345, #1635, #1648 Documentation improvements (Thomas Shinnick,
  Abimanyu Raja, AJ ONeal, Koichi Kobayashi, Michael Jackson, Logan Smyth,
  Ben Noordhuis)

* #650 Improve path parsing on windows (Bert Belder)

* #752 Remove headers sent check in OutgoingMessage.getHeader()
  (Peter Lyons)

* #1236, #1438, #1506, #1513, #1621, #1640, #1647 Libuv-related bugs fixed
  (Jorge Chamorro Bieling, Peter Bright, Luis Lavena, Igor Zinkovsky)

* #1296, #1612 crypto: Fix BIO's usage. (Koichi Kobayashi)

* #1345 Correctly set socket.remoteAddress with libuv backend (Bert Belder)

* #1429 Don't clobber quick edit mode on windows (Peter Bright)

* #1503 Make libuv backend default on unix, override with `node --use-legacy`

* #1565 Fix fs.stat for paths ending with \ on windows (Igor Zinkovsky)

* #1568 Fix x509 certificate subject parsing (Koichi Kobayashi)

* #1586 Make socket write encoding case-insensitive (Koichi Kobayashi)

* #1591, #1656, #1657 Implement fs in libuv, remove libeio and pthread-win32
  dependency on windows (Igor Zinkovsky, Ben Noordhuis, Ryan Dahl,
  Isaac Schlueter)

* #1592 Don't load-time link against CreateSymbolicLink on windows
  (Peter Bright)

* #1601 Improve API consistency when dealing with the socket underlying a HTTP
  client request (Mikeal Rogers)

* #1610 Remove DigiNotar CA from trusted list (Isaac Schlueter)

* #1617 Added some win32 os functions (Karl Skomski)

* #1624 avoid buffer overrun with 'binary' encoding (Koichi Kobayashi)

* #1633 make Buffer.write() always set _charsWritten (Koichi Kobayashi)

* #1644 Windows: set executables to be console programs (Peter Bright)

* #1651 improve inspection for sparse array (Koichi Kobayashi)

* #1672 set .code='ECONNRESET' on socket hang up errors (Ben Noordhuis)

* Add test case for foaf+ssl client certificate (Niclas Hoyer)

* Added RPATH environment variable to override run-time library paths
  (Ashok Mudukutore)

* Added TLS client-side session resumption support (Sean Cunningham)

* Added additional properties to getPeerCertificate (Nathan Rixham,
  Niclas Hoyer)

* Don't eval repl command twice when an error is thrown (Nathan Rajlich)

* Improve util.isDate() (Nathan Rajlich)

* Improvements in libuv backend and bindings, upgrade libuv to
  bd6066cb349a9b3a1b0d87b146ddaee06db31d10

* Show warning when using lib/sys.js (Maciej Malecki)

* Support plus sign in url protocol (Maciej Malecki)

* Upgrade V8 to 3.6.2


2011.08.26, Version 0.5.5 (unstable), d2d53d4bb262f517a227cc178a1648094ba54c20

* typed arrays, implementation from Plesk

* fix IP multicast on SunOS

* fix DNS lookup order: IPv4 first, IPv6 second (--use-uv only)

* remove support for UNIX datagram sockets (--use-uv only)

* UDP support for Windows (Bert Belder)

* #1572 improve tab completion for objects in the REPL (Nathan Rajlich)

* #1563 fix buffer overflow in child_process module (reported by Dean McNamee)

* #1546 fix performance regression in http module (reported by Brian Geffon)

* #1491 add PBKDF2 crypto support (Glen Low)

* #1447 remove deprecated http.cat() function (Mikeal Rogers)

* #1140 fix incorrect dispatch of vm.runInContext's filename argument
  (Antranig Basman)

* #1140 document vm.runInContext() and vm.createContext() (Antranig Basman)

* #1428 fix os.freemem() on 64 bits freebsd (Artem Zaytsev)

* #1164 make all DNS lookups async, fixes uncatchable exceptions
  (Koichi Kobayashi)

* fix incorrect ssl shutdown check (Tom Hughes)

* various cmake fixes (Tom Hughes)

* improved documentation (Koichi Kobayashi, Logan Smyth, Fedor Indutny,
  Mikeal Rogers, Maciej Małecki, Antranig Basman, Mickaël Delahaye)

* upgrade libuv to commit 835782a

* upgrade V8 to 3.5.8


2011.08.12, Version 0.5.4 (unstable), cfba1f59224ff8602c3fe9145181cad4c6df89a9

* libuv/Windows compatibility improvements

* Build on Microsoft Visual Studio via GYP. Use generate-projects.bat in the
  to build sln files. (Peter Bright, Igor Zinkovsky)

* Make Mikeal's HTTP agent client the default. Use old HTTP client with
  --use-http1

* Fixes https host header default port handling. (Mikeal Rogers)

* #1440 strip byte order marker when loading *.js and *.json files
  (Ben Noordhuis)

* #1434 Improve util.format() compatibility with browser. (Koichi Kobayashi)

* Provide unchecked uint entry points for integer Buffer.read/writeInt
  methods. (Robert Mustacchi)

* CMake improvements (Tom Huges)

* Upgrade V8 to 3.5.4.


2011.08.01, Version 0.5.3 (unstable), 4585330afef44ddfb6a4054bd9b0f190b352628b

* Fix crypto encryption/decryption with Base64. (SAWADA Tadashi)

* #243 Add an optional length argument to Buffer.write() (koichik)

* #657 convert nonbuffer data to string in fs.writeFile/Sync
  (Daniel Pihlström)

* Add process.features, remove process.useUV (Ben Noordhuis)

* #324 Fix crypto hmac to accept binary keys + add test cases from rfc 2202
  and 4231 (Stefan Bühler)

* Add Socket::bytesRead, Socket::bytesWritten (Alexander Uvarov)

* #572 Don't print result of --eval in CLI (Ben Noordhuis)

* #1223 Fix http.ClientRequest crashes if end() was called twice (koichik)

* #1383 Emit 'close' after all connections have closed (Felix Geisendörfer)

* Add sprintf-like util.format() function (Ben Noordhuis)

* Add support for TLS SNI (Fedor Indutny)

* New http agent implementation. Off by default the command line flag
  --use-http2 will enable it. "make test-http2" will run the tests
	for the new implementation. (Mikeal Rogers)

* Revert AMD compatibility. (isaacs)

* Windows: improvements, child_process support.

* Remove pkg-config file.

* Fix startup time regressions.

* doc improvements


2011.07.22, Version 0.5.2 (unstable), 08ffce1a00dde1199174b390a64a90b60768ddf5

* libuv improvements; named pipe support

* #1242 check for SSL_COMP_get_compression_methods() (Ben Noordhuis)

* #1348 remove require.paths (isaacs)

* #1349 Delimit NODE_PATH with ; on Windows (isaacs)

* #1335 Remove EventEmitter from C++

* #1357 Load json files with require() (isaacs)

* #1374 fix setting ServerResponse.statusCode in writeHead (Trent Mick)

* Fixed: GC was being run too often.

* Upgrade V8 to 3.4.14

* doc improvements


2011.07.14, Version 0.5.1 (unstable), f8bfa54d0fa509f9242637bef2869a1b1e842ec8

* #1233 Fix os.totalmem on FreeBSD amd64 (Artem Zaytsev)

* #1149 IDNA and Punycode support in url.parse
  (Jeremy Selier, Ben Noordhuis, isaacs)

* Export $CC and $CXX to uv and V8's build systems

* Include pthread-win32 static libraries in build (Igor Zinkovsky)

* #1199, #1094 Fix fs can't handle large file on 64bit platform (koichik)

* #1281 Make require a public member of module (isaacs)

* #1303 Stream.pipe returns the destination (Elijah Insua)

* #1229 Addons should not -DEV_MULTIPLICITY=0 (Brian White)

* libuv backend improvements

* Upgrade V8 to 3.4.10


2011.07.05, Version 0.5.0 (unstable), ae7ed8482ea7e53c59acbdf3cf0e0a0ae9d792cd

* New non-default libuv backend to support IOCP on Windows.
  Use --use-uv to enable.

* deprecate http.cat

* docs improved.

* add child_process.fork

* add fs.utimes() and fs.futimes() support (Ben Noordhuis)

* add process.uptime() (Tom Huges)

* add path.relative (Tony Huang)

* add os.getNetworkInterfaces()

* add remoteAddress and remotePort for client TCP connections
  (Brian White)

* add secureOptions flag, setting ciphers,
  SSL_OP_CRYPTOPRO_TLSEXT_BUG to TLS (Theo Schlossnagle)

* add process.arch (Nathan Rajlich)

* add reading/writing of floats and doubles from/to buffers (Brian White)

* Allow script to be read from stdin

* #477 add Buffer::fill method to do memset (Konstantin Käfer)

* #573 Diffie-Hellman support to crypto module (Håvard Stranden)

* #695 add 'hex' encoding to buffer (isaacs)

* #851 Update how REPLServer uses contexts (Ben Weaver)

* #853 add fs.lchow, fs.lchmod, fs.fchmod, fs.fchown (isaacs)

* #889 Allow to remove all EventEmitter listeners at once
  (Felix Geisendörfer)

* #926 OpenSSL NPN support (Fedor Indutny)

* #955 Change ^C handling in REPL (isaacs)

* #979 add support for Unix Domain Sockets to HTTP (Mark Cavage)

* #1173 #1170 add AMD, asynchronous module definition (isaacs)

* DTrace probes: support X-Forwarded-For (Dave Pacheco)


2011.09.15, Version 0.4.12 (stable), 771ba34ca7b839add2ef96879e1ffc684813cf7c

* Improve docs

* #1563 overflow in ChildProcess custom_fd.

* #1569, parse error on multi-line HTTP headers. (Ben Noordhuis)

* #1586 net: Socket write encoding case sensitivity (koichik)

* #1610 Remove DigiNotar CA from trusted list (isaacs)

* #1624 buffer: Avoid overrun with 'binary' encoding. (koichik)

* #1633 buffer: write() should always set _charsWritten. (koichik)

* #1707 hasOwnProperty usage security hole in querystring (isaacs)

* #1719 Drain OpenSSL error queue

* Fix error reporting in net.Server.listen


2011.08.17, Version 0.4.11 (stable), a745d19ce7d1c0e3778371af4f0346be70cf2c8e

* #738 Fix crypto encryption/decryption with Base64. (SAWADA Tadashi)

* #1202 net.createConnection defer DNS lookup error events to next tick
  (Ben Noordhuis)

* #1374 fix setting ServerResponse.statusCode in writeHead (Trent Mick)

* #1417 Fix http.ClientRequest crashes if end() was called twice

* #1497 querystring: Replace 'in' test with 'hasOwnProperty' (isaacs)

* #1546 http perf improvement

* fix memleak in libeio (Tom Hughes)

* cmake improvements (Tom Hughes)

* node_net.cc: fix incorrect sizeof() (Tom Hughes)

* Windows/cygwin: no more GetConsoleTitleW errors on XP (Bert Belder)

* Doc improvments (koichik, Logan Smyth, Ben Noordhuis, Arnout Kazemier)


2011.07.19, Version 0.4.10 (stable), 1b8dd65d6e3b82b6863ef38835cc436c5d30c1d5

* #394 Fix Buffer drops last null character in UTF-8

* #829 Backport r8577 from V8 (Ben Noordhuis)

* #877 Don't wait for HTTP Agent socket pool to establish connections.

* #915 Find kqueue on FreeBSD correctly (Brett Kiefer)

* #1085 HTTP: Fix race in abort/dispatch code (Stefan Rusu)

* #1274 debugger improvement (Yoshihiro Kikuchi)

* #1291 Properly respond to HEAD during end(body) hot path (Reid Burke)

* #1304 TLS: Fix race in abort/connection code (Stefan Rusu)

* #1360 Allow _ in url hostnames.

* Revert 37d529f8 - unbreaks debugger command parsing.

* Bring back global execScript

* Doc improvements


2011.06.29, Version 0.4.9 (stable), de44eafd7854d06cd85006f509b7051e8540589b

* Improve documentation

* #1095 error handling bug in stream.pipe() (Felix Geisendörfer)

* #1097 Fix a few leaks in node_crypto.cc (Ben Noordhuis)

* #562 #1078 Parse file:// urls properly (Ryan Petrello)

* #880 Option to disable SSLv2 (Jérémy Lal)

* #1087 Disabling SSL compression disabled with early OpenSSLs.

* #1144 debugger: don't allow users to input non-valid commands
  (Siddharth Mahendraker)

* Perf improvement for util.inherits

* #1166 Support for signature verification with RSA/DSA public keys
  (Mark Cavage)

* #1177 Remove node_modules lookup optimization to better support
  nested project structures (Mathias Buus)

* #1203 Add missing scope.Close to fs.sendfileSync

* #1187 Support multiple 'link' headers

* #1196 Fix -e/--eval can't load module from node_modules (Koichi Kobayashi)

* Upgrade V8 to 3.1.8.25, upgrade http-parser.


2011.05.20, Version 0.4.8 (stable), 7dd22c26e4365698dc3efddf138c4d399cb912c8

* #974 Properly report traceless errors (isaacs)

* #983 Better JSON.parse error detection in REPL (isaacs)

* #836 Agent socket errors bubble up to req only if req exists

* #1041 Fix event listener leak check timing (koichik)

*	#1038 Fix dns.resolve() with 'PTR' throws Error: Unknown type "PTR"
  (koichik)

* #1073 Share SSL context between server connections (Fedor Indutny)

* Disable compression with OpenSSL. Improves memory perf.

* Implement os.totalmem() and os.freemem() for SunOS (Alexandre Marangone)

* Fix a special characters in URL regression (isaacs)

* Fix idle timeouts in HTTPS (Felix Geisendörfer)

* SlowBuffer.write() with 'ucs2' throws ReferenceError. (koichik)

* http.ServerRequest 'close' sometimes gets an error argument
  (Felix Geisendörfer)

* Doc improvements

* cleartextstream.destroy() should close(2) the socket. Previously was being
	mapped to a shutdown(2) syscall.

* No longer compile out asserts and debug statements in normal build.

* Debugger improvements.

* Upgrade V8 to 3.1.8.16.


2011.04.22, Version 0.4.7 (stable), c85455a954411b38232e79752d4abb61bb75031b

* Don't emit error on ECONNRESET from read() #670

* Fix: Multiple pipes to the same stream were broken #929
  (Felix Geisendörfer)

* URL parsing/formatting corrections #954 (isaacs)

* make it possible to do repl.start('', stream) (Wade Simmons)

* Add os.loadavg for SunOS (Robert Mustacchi)

* Fix timeouts with floating point numbers #897 (Jorge Chamorro Bieling)

* Improve docs.


2011.04.13, Version 0.4.6 (stable), 58002d56bc79410c5ff397fc0e1ffec0665db38a

* Don't error on ENOTCONN from shutdown() #670

* Auto completion of built-in debugger suggests prefix match rather than
	partial match. (koichik)

* circular reference in vm modules. #822 (Jakub Lekstan)

* http response.readable should be false after 'end' #867 (Abe Fettig)

* Implement os.cpus() and os.uptime() on Solaris (Scott McWhirter)

* fs.ReadStream: Allow omission of end option for range reads #801
	(Felix Geisendörfer)

* Buffer.write() with UCS-2 should not be write partial char
	#916 (koichik)

* Pass secureProtocol through on tls.Server creation (Theo Schlossnagle)

* TLS use RC4-SHA by default

* Don't strangely drop out of event loop on HTTPS client uploads #892

* Doc improvements

* Upgrade v8 to 3.1.8.10


2011.04.01, Version 0.4.5 (stable), 787a343b588de26784fef97f953420b53a6e1d73

* Fix listener leak in stream.pipe() (Mikeal Rogers)

* Retain buffers in fs.read/write() GH-814 (Jorge Chamorro Bieling)

* TLS performance improvements

* SlowBuffer.prototype.slice bug GH-843

* process.stderr.write should return true

* Immediate pause/resume race condition GH-535 (isaacs)

* Set default host header properly GH-721 (isaacs)

* Upgrade V8 to 3.1.8.8


2011.03.26, Version 0.4.4 (stable), 25122b986a90ba0982697b7abcb0158c302a1019

* CryptoStream.end shouldn't throw if not writable GH-820

* Drop out if connection destroyed before connect() GH-819

* expose https.Agent

* Correctly setsid in tty.open GH-815

* Bug fix for failed buffer construction

* Added support for removing .once listeners (GH-806)

* Upgrade V8 to 3.1.8.5


2011.03.18, Version 0.4.3 (stable), c095ce1a1b41ca015758a713283bf1f0bd41e4c4

* Don't decrease server connection counter again if destroy() is called more
	than once GH-431 (Andreas Reich, Anders Conbere)

* Documentation improvements (koichik)

* Fix bug with setMaxListeners GH-682

* Start up memory footprint improvement. (Tom Hughes)

* Solaris improvements.

* Buffer::Length(Buffer*) should not invoke itself recursively GH-759 (Ben
  Noordhuis)

* TLS: Advertise support for client certs GH-774 (Theo Schlossnagle)

* HTTP Agent bugs: GH-787, GH-784, GH-803.

* Don't call GetMemoryUsage every 5 seconds.

* Upgrade V8 to 3.1.8.3


2011.03.02, Version 0.4.2 (stable), 39280e1b5731f3fcd8cc42ad41b86cdfdcb6d58b

* Improve docs.

* Fix process.on edge case with signal event (Alexis Sellier)

* Pragma HTTP header comma separation

* In addition to 'aborted' emit 'close' from incoming requests
  (Felix Geisendörfer)

* Fix memleak in vm.runInNewContext

* Do not cache modules that throw exceptions (Felix Geisendörfer)

* Build system changes for libnode (Aria Stewart)

* Read up the prototype of the 'env' object. (Nathan Rajlich)

* Add 'close' and 'aborted' events to Agent responses

* http: fix missing 'drain' events (Russell Haering)

* Fix process.stdout.end() throws ENOTSOCK error. (Koichi Kobayashi)

* REPL bug fixes (isaacs)

* node_modules folders should be highest priority (isaacs)

* URL parse more safely (isaacs)

* Expose errno with a string for dns/cares (Felix Geisendörfer)

* Fix tty.setWindowSize

* spawn: setuid after chdir (isaacs)

* SIGUSR1 should break the VM without delay

* Upgrade V8 to 3.1.8.


2011.02.19, Version 0.4.1 (stable), e8aef84191bc2c1ba2bcaa54f30aabde7f03769b

* Fixed field merging with progressive fields on writeHead()
  (TJ Holowaychuk)

* Make the repl respect node_modules folders (isaacs)

* Fix for DNS fail in HTTP request (Richard Rodger)

* Default to port 80 for http.request and http.get.

* Improve V8 support for Cygwin (Bert Belder)

* Fix fs.open param parsing. (Felix Geisendörfer)

* Fixed null signal.

* Fix various HTTP and HTTPS bugs

* cmake improvements (Tom Hughes)

* Fix: TLS sockets should not be writable after 'end'

* Fix os.cpus() on cygwin (Brian White)

* MinGW: OpenSSL support (Bert Belder)

* Upgrade V8 to 3.1.5, libev to 4.4.


2011.02.10, Version 0.4.0 (stable), eb155ea6f6a6aa341aa8c731dca8da545c6a4008

* require() improvements (isaacs)
  - understand package.json (isaacs)
  - look for 'node_modules' dir

* cmake fixes (Daniel Gröber)

* http: fix buffer writes to outgoing messages (Russell Haering)

* Expose UCS-2 Encoding (Konstantin Käfer)

* Support strings for octal modes (isaacs)

* Support array-ish args to Buffer ctor (isaacs)

* cygwin and mingw improvements (Bert Belder)

* TLS improvements

* Fewer syscalls during require (Bert Belder, isaacs)

* More DTrace probes (Bryan Cantrill,  Robert Mustacchi)

* 'pipe' event on pipe() (Mikeal Rogers)

* CRL support in TLS (Theo Schlossnagle)

* HTTP header manipulation methods (Tim Caswell, Charlie Robbins)

* Upgrade V8 to 3.1.2


2011.02.04, Version 0.3.8 (unstable), 9493b7563bff31525b4080df5aeef09747782d5e

* Add req.abort() for client side requests.

* Add exception.code for easy testing:
  Example: if (err.code == 'EADDRINUSE');

* Add process.stderr.

* require.main is the main module. (Isaac Schlueter)

* dgram: setMulticastTTL, setMulticastLoopback and addMembership.
  (Joe Walnes)

* Fix throttling in TLS connections

* Add socket.bufferSize

* MinGW improvements (Bert Belder)

* Upgrade V8 to 3.1.1

2011.01.27, Version 0.3.7 (unstable), d8579c6afdbe868de6dffa8db78bbe4ba2d03e0e

* Expose agent in http and https client. (Mikeal Rogers)

* Fix bug in http request's end method. (Ali Farhadi)

* MinGW: better net support (Bert Belder)

* fs.open should set FD_CLOEXEC

* DTrace probes (Bryan Cantrill)

* REPL fixes and improvements (isaacs, Bert Belder)

* Fix many bugs with legacy http.Client interface

* Deprecate process.assert. Use require('assert').ok

* Add callback parameter to socket.setTimeout(). (Ali Farhadi)

* Fixing bug in http request default encoding (Ali Farhadi)

* require: A module ID with a trailing slash must be a dir.
  (isaacs)

* Add ext_key_usage to getPeerCertificate (Greg Hughes)

* Error when child_process.exec hits maxBuffer.

* Fix option parsing in tls.connect()

* Upgrade to V8 3.0.10


2011.01.21, Version 0.3.6 (unstable), bb3e71466e5240626d9d21cf791fe43e87d90011

* REPL and other improvements on MinGW (Bert Belder)

* listen/bind errors should close net.Server

* New HTTP and HTTPS client APIs

* Upgrade V8 to 3.0.9


2011.01.16, Version 0.3.5 (unstable), b622bc6305e3c675e0edfcdbaa387d849ad0bba0

* Built-in debugger improvements.

* Add setsid, setuid, setgid options to child_process.spawn
  (Isaac Schlueter)

* tty module improvements.

* Upgrade libev to 4.3, libeio to latest, c-ares to 1.7.4

* Allow third party hooks before main module load.
  (See 496be457b6a2bc5b01ec13644b9c9783976159b2)

* Don't stat() on cached modules. (Felix Geisendörfer)


2011.01.08, Version 0.3.4 (unstable), 73f53e12e4a5b9ef7dbb4792bd5f8ad403094441

* Primordial mingw build (Bert Belder)

* HTTPS server

* Built in debugger 'node debug script.js'

* realpath files during module load (Mihai Călin Bazon)

* Rename net.Stream to net.Socket (existing name will continue to be
  supported)

* Fix process.platform


2011.01.02, Version 0.3.3 (unstable), 57544ba1c54c7d0da890317deeb73076350c5647

* TLS improvements.

* url.parse(url, true) defaults query field to {} (Jeremy Martin)

* Upgrade V8 to 3.0.4

* Handle ECONNABORT properly (Theo Schlossnagle)

* Fix memory leaks (Tom Hughes)

* Add os.cpus(), os.freemem(), os.totalmem(), os.loadavg() and other
  functions for OSX, Linux, and Cygwin. (Brian White)

* Fix REPL syntax error bug (GH-543), improve how REPL commands are
  evaluated.

* Use process.stdin instead of process.openStdin().

* Disable TLS tests when node doesn't have OpenSSL.


2010.12.16, Version 0.3.2 (unstable), 4bb914bde9f3c2d6de00853353b6b8fc9c66143a

* Rip out the old (broken) TLS implementation introduce new tested
  implementation and API. See docs. HTTPS not supported in this release.

* Introduce 'os' and 'tty' modules.

* Callback parameters for socket.write() and socket.connect().

* Support CNAME lookups in DNS module. (Ben Noordhuis)

* cmake support (Tom Hughes)

* 'make lint'

* oprofile support (./configure --oprofile)

* Lots of bug fixes, including:
  - Memory leak in ChildProcess:Spawn(). (Tom Hughes)
  - buffer.slice(0, 0)
  - Global variable leaks
  - clearTimeouts calling multiple times (Michael W)
  - utils.inspect's detection of circular structures (Tim Cooijmans)
  - Apple's threaded write()s bug (Jorge Chamorro Bieling)
  - Make sure raw mode is disabled when exiting a terminal-based REPL.
    (Brian White)

* Deprecate process.compile, process.ENV

* Upgrade V8 to 3.0.3, upgrade http-parser.


2010.11.16, Version 0.3.1 (unstable), ce9a54aa1fbf709dd30316af8a2f14d83150e947

* TLS improvements (Paul Querna)
  - Centralize error handling in SecureStream
  - Add SecurePair for handling of a ssl/tls stream.

* New documentation organization (Micheil Smith)

* allowHalfOpen TCP connections disabled by default.

* Add C++ API for constructing fast buffer from string

* Move idle timers into its own module

* Gracefully handle EMFILE and server.maxConnections

* make "node --eval" eval in the global scope.
  (Jorge Chamorro Bieling)

* Let exit listeners know the exit code (isaacs)

* Handle cyclic links smarter in fs.realpath (isaacs)

* Remove node-repl (just use 'node' without args)

* Rewrite libeio After callback to use req->result instead of req->errorno
  for error checking (Micheil Smith)

* Remove warning about deprecating 'sys' - too aggressive

* Make writes to process.env update the real environment. (Ben Noordhuis)

* Set FD_CLOEXEC flag on stdio FDs before spawning. (Guillaume Tuton)

* Move ev_loop out of javascript

* Switch \n with \r\n for all strings printed out.

* Added support for cross compilation (Rasmus Andersson)

* Add --profile flag to configure script, enables gprof profiling.
  (Ben Noordhuis)

* writeFileSync could exhibit pathological behavior when a buffer
  could not be written to the file in a single write() call.

* new path.join behavior (isaacs)
  - Express desired path.join behavior in tests.
  - Update fs.realpath to reflect new path.join behavior
  - Update url.resolve() to use new path.join behavior.

* API: Move process.binding('evals') to require('vm')

* Fix V8 build on Cygwin (Bert Belder)

* Add ref to buffer during fs.write and fs.read

* Fix segfault on test-crypto

* Upgrade http-parser to latest and V8 to 2.5.3


2010.10.23, Version 0.3.0 (unstable) 1582cfebd6719b2d2373547994b3dca5c8c569c0

* Bugfix: Do not spin on accept() with EMFILE

* Improvements to readline.js (Trent Mick, Johan Euphrosine, Brian White)

* Safe constructors (missing 'new' doesn't segfault)

* Fix process.nextTick so thrown errors don't confuse it.
  (Benjamin Thomas)

* Allow Strings for ports on net.Server.listen (Bradley Meck)

* fs bugfixes (Tj Holowaychuk, Tobie Langel, Marco Rogers, isaacs)

* http bug fixes (Fedor Indutny, Mikeal Rogers)

* Faster buffers; breaks C++ API (Tim-Smart, Stéphan Kochen)

* crypto, tls improvements (Paul Querna)

* Add lfs flags to node addon script

* Simpler querystring parsing; breaks API (Peter Griess)

* HTTP trailers (Mark Nottingham)

* http 100-continue support (Mark Nottingham)

* Module system simplifications (Herbert Vojčík, isaacs, Tim-Smart)
  - remove require.async
  - remove registerExtension, add .extensions
  - expose require.resolve
  - expose require.cache
  - require looks in  node_modules folders

* Add --eval command line option (TJ Holowaychuk)

* Commas last in sys.inspect

* Constants moved from process object to require('constants')

* Fix parsing of linux memory (Vitali Lovich)

* inspect shows function names (Jorge Chamorro Bieling)

* uncaughtException corner cases (Felix Geisendörfer)

* TCP clients now buffer writes before connection

* Rename sys module to 'util' (Micheil Smith)

* Properly set stdio handlers to blocking on SIGTERM and SIGINT
  (Tom Hughes)

* Add destroy methods to HTTP messages

* base64 improvements (isaacs, Jorge Chamorro Bieling)

* API for defining REPL commands (Sami Samhuri)

* child_process.exec timeout fix (Aaron Heckmann)

* Upgrade V8 to 2.5.1, Libev to 4.00, libeio, http-parser


2010.08.20, Version 0.2.0, 9283e134e558900ba89d9a33c18a9bdedab07cb9

* process.title support for FreeBSD, Macintosh, Linux

* Fix OpenSSL 100% CPU usage on error (Illarionov Oleg)

* Implement net.Server.maxConnections.

* Fix process.platform, add process.version.

* Add --without-snapshot configure option.

* Readline REPL improvements (Trent Mick)

* Bug fixes.

* Upgrade V8 to 2.3.8


2010.08.13, Version 0.1.104, b14dd49222687c12f3e8eac597cff4f2674f84e8

* Various bug fixes (console, querystring, require)

* Set cwd for child processes (Bert Belder)

* Tab completion for readline (Trent Mick)

* process.title getter/setter for OSX, Linux, Cygwin.
	(Rasmus Andersson, Bert Belder)

* Upgrade V8 to 2.3.6


2010.08.04, Version 0.1.103, 0b925d075d359d03426f0b32bb58a5e05825b4ea

* Implement keep-alive for http.Client (Mikeal Rogers)

* base64 fixes. (Ben Noordhuis)

* Fix --debug-brk (Danny Coates)

* Don't let path.normalize get above the root. (Isaac Schlueter)

* Allow signals to be used with process.on in addition to
  process.addListener. (Brian White)

* Globalize the Buffer object

* Use kqueue on recent macintosh builds

* Fix addrlen for unix_dgram sockets (Benjamin Kramer)

* Fix stats.isDirectory() and friends (Benjamin Kramer)

* Upgrade http-parser, V8 to 2.3.5


2010.07.25, Version 0.1.102, 2a4568c85f33869c75ff43ccd30f0ec188b43eab

* base64 encoding for Buffers.

* Buffer support for Cipher, Decipher, Hmac, Sign and Verify
  (Andrew Naylor)

* Support for reading byte ranges from files using fs.createReadStream.
  (Chandra Sekar)

* Fix Buffer.toString() on 0-length slices. (Peter Griess)

* Cache modules based on filename rather than ID (Isaac Schlueter)

* querystring improvments (Jan Kassens, Micheil Smith)

* Support DEL in the REPL. (Jérémy Lal)

* Upgrade http-parser, upgrade V8 to 2.3.2


2010.07.16, Version 0.1.101, 0174ceb6b24caa0bdfc523934c56af9600fa9b58

* Added env to child_process.exec (Сергей Крыжановский)

* Allow modules to optionally be loaded in separate contexts
  with env var NODE_MODULE_CONTEXTS=1.

* setTTL and setBroadcast for dgram (Matt Ranney)

* Use execPath for default NODE_PATH, not installPrefix
  (Isaac Schlueter)

* Support of console.dir + console.assert (Jerome Etienne)

* on() as alias to addListener()

* Use javascript port of Ronn to build docs (Jérémy Lal)

* Upgrade V8 to 2.3.0


2010.07.03, Version 0.1.100, a6b8586e947f9c3ced180fe68c233d0c252add8b

* process.execPath (Marshall Culpepper)

* sys.pump (Mikeal Rogers)

* Remove ini and mjsunit libraries.

* Introduce console.log() and friends.

* Switch order of arguments for Buffer.write (Blake Mizerany)

* On overlapping buffers use memmove (Matt Ranney)

* Resolve .local domains with getaddrinfo()

* Upgrade http-parser, V8 to 2.2.21


2010.06.21, Version 0.1.99, a620b7298f68f68a855306437a3b60b650d61d78

* Datagram sockets (Paul Querna)

* fs.writeFile could not handle utf8 (Felix Geisendörfer)
  and now accepts Buffers (Aaron Heckmann)

* Fix crypto memory leaks.

* A replacement for decodeURIComponent that doesn't throw.
  (Isaac Schlueter)

* Only concatenate some incoming HTTP headers. (Peter Griess)

* Upgrade V8 to 2.2.18


2010.06.11, Version 0.1.98, 10d8adb08933d1d4cea60192c2a31c56d896733d

* Port to Windows/Cygwin (Raffaele Sena)

* File descriptor passing on unix sockets. (Peter Griess)

* Simple, builtin readline library. REPL is now entered by
  executing "node" without arguments.

* Add a parameter to spawn() that sets the child's stdio file
  descriptors. (Orlando Vazquez)

* Upgrade V8 to 2.2.16, http-parser fixes, upgrade c-ares to 1.7.3.


2010.05.29, Version 0.1.97, 0c1aa36835fa6a3557843dcbc6ed6714d353a783

* HTTP throttling: outgoing messages emit 'drain' and write() returns false
  when send buffer is full.

* API: readFileSync without encoding argument now returns a Buffer

* Improve Buffer C++ API; addons now compile with debugging symbols.

* Improvements to  path.extname() and REPL; add fs.chown().

* fs.ReadStream now emits buffers, fs.readFileSync returns buffers.

* Bugfix: parsing HTTP responses to HEAD requests.

* Port to OpenBSD.

* Upgrade V8 to 2.2.12, libeio, http-parser.


2010.05.21, Version 0.1.96, 9514a4d5476225e8c8310ce5acae2857033bcaaa

* Thrown errors in http and socket call back get bubbled up.

* Add fs.fsync (Andrew Johnston)

* Bugfix: signal unregistering (Jonas Pfenniger)

* Added better error messages for async and sync fs calls with paths
  (TJ Holowaychuk)

* Support arrays and strings in buffer constructor.
  (Felix Geisendörfer)

* Fix errno reporting in DNS exceptions.

* Support buffers in fs.WriteStream.write.

* Bugfix: Safely decode a utf8 streams that are broken on a multbyte
  character (http and net). (Felix Geisendörfer)

* Make Buffer's C++ constructor public.

* Deprecate sys.p()

* FIX path.dirname('/tmp') => '/'. (Jonathan Rentzsch)


2010.05.13, Version 0.1.95, 0914d33842976c2c870df06573b68f9192a1fb7a

* Change GC idle notify so that it runs alongside setInterval

* Install node_buffer.h on make install

* fs.readFile returns Buffer by default (Tim Caswell)

* Fix error reporting in child_process callbacks

* Better logic for testing if an argument is a port

* Improve error reporting (single line "node.js:176:9" errors)

* Bugfix: Some http responses being truncated (appeared in 0.1.94)

* Fix long standing net idle timeout bugs. Enable 2 minute timeout
  by default in HTTP servers.

* Add fs.fstat (Ben Noordhuis)

* Upgrade to V8 2.2.9


2010.05.06, Version 0.1.94, f711d5343b29d1e72e87107315708e40951a7826

* Look in /usr/local/lib/node for modules, so that there's a way
  to install modules globally (Issac Schlueter)

* SSL improvements (Rhys Jones, Paulo Matias)

* Added c-ares headers for linux-arm (Jonathan Knezek)

* Add symbols to release build

* HTTP upgrade improvements, docs (Micheil Smith)

* HTTP server emits 'clientError' instead of printing message

* Bugfix: Don't emit 'error' twice from http.Client

* Bugfix: Ignore SIGPIPE

* Bugfix: destroy() instead of end() http connection at end of
  pipeline

* Bugfix: http.Client may be prematurely released back to the
  free pool.  (Thomas Lee)

* Upgrade V8 to 2.2.8


2010.04.29, Version 0.1.93, 557ba6bd97bad3afe0f9bd3ac07efac0a39978c1

  * Fixed no 'end' event on long chunked HTTP messages
    https://github.com/joyent/node/issues/77

  * Remove legacy modules http_old and tcp_old

  * Support DNS MX queries (Jérémy Lal)

  * Fix large socket write (tlb@tlb.org)

  * Fix child process exit codes (Felix Geisendörfer)

  * Allow callers to disable PHP/Rails style parameter munging in
    querystring.stringify (Thomas Lee)

  * Upgrade V8 to 2.2.6


2010.04.23, Version 0.1.92, caa828a242f39b6158084ef4376355161c14fe34

  * OpenSSL support. Still undocumented (see tests). (Rhys Jones)

  * API: Unhandled 'error' events throw.

  * Script class with eval-function-family in binding('evals') plus tests.
    (Herbert Vojcik)

  * stream.setKeepAlive (Julian Lamb)

  * Bugfix: Force no body on http 204 and 304

  * Upgrade Waf to 1.5.16, V8 to 2.2.4.2


2010.04.15, Version 0.1.91, 311d7dee19034ff1c6bc9098c36973b8d687eaba

  * Add incoming.httpVersion

  * Object.prototype problem with C-Ares binding

  * REPL can be run from multiple different streams. (Matt Ranney)

  * After V8 heap is compact, don't use a timer every 2 seconds.

  * Improve nextTick implementation.

  * Add primative support for Upgrading HTTP connections.
    (See commit log for docs 760bba5)

  * Add timeout and maxBuffer options to child_process.exec

  * Fix bugs.

  * Upgrade V8 to 2.2.3.1


2010.04.09, Version 0.1.90, 07e64d45ffa1856e824c4fa6afd0442ba61d6fd8

  * Merge writing of networking system (net2)
   - New Buffer object for binary data.
   - Support UNIX sockets, Pipes
   - Uniform stream API
   - Currently no SSL
   - Legacy modules can be accessed at 'http_old' and 'tcp_old'

  * Replace udns with c-ares. (Krishna Rajendran)

  * New documentation system using Markdown and Ronn
    (Tim Caswell, Micheil Smith)

  * Better idle-time GC

  * Countless small bug fixes.

  * Upgrade V8 to 2.2.X, WAF 1.5.15


2010.03.19, Version 0.1.33, 618296ef571e873976f608d91a3d6b9e65fe8284

  * Include lib/ directory in node executable. Compile on demand.

  * evalcx clean ups (Isaac Z. Schlueter, Tim-Smart)

  * Various fixes, clean ups

  * V8 upgraded to 2.1.5


2010.03.12, Version 0.1.32, 61c801413544a50000faa7f58376e9b33ba6254f

  * Optimize event emitter for single listener

  * Add process.evalcx, require.registerExtension (Tim Smart)

  * Replace --cflags with --vars

  * Fix bugs in fs.create*Stream (Felix Geisendörfer)

  * Deprecate process.mixin, process.unloop

  * Remove the 'Error: (no message)' exceptions, print stack
    trace instead

  * INI parser bug fixes (Isaac Schlueter)

  * FreeBSD fixes (Vanilla Hsu)

  * Upgrade to V8 2.1.3, WAF 1.5.14a, libev


2010.03.05, Version 0.1.31, 39b63dfe1737d46a8c8818c92773ef181fd174b3

  * API: - Move process.watchFile into fs module
         - Move process.inherits to sys

  * Improve Solaris port

  * tcp.Connection.prototype.write now returns boolean to indicate if
    argument was flushed to the kernel buffer.

  * Added fs.link, fs.symlink, fs.readlink, fs.realpath
    (Rasmus Andersson)

  * Add setgid,getgid (James Duncan)

  * Improve sys.inspect (Benjamin Thomas)

  * Allow passing env to child process (Isaac Schlueter)

  * fs.createWriteStream, fs.createReadStream (Felix Geisendörfer)

  * Add INI parser (Rob Ellis)

  * Bugfix: fs.readFile handling encoding (Jacek Becela)

  * Upgrade V8 to 2.1.2


2010.02.22, Version 0.1.30, bb0d1e65e1671aaeb21fac186b066701da0bc33b

  * Major API Changes

    - Promises removed. See
      http://groups.google.com/group/nodejs/msg/426f3071f3eec16b
      http://groups.google.com/group/nodejs/msg/df199d233ff17efa
      The API for fs was

         fs.readdir("/usr").addCallback(function (files) {
           puts("/usr files: " + files);
         });

      It is now

         fs.readdir("/usr", function (err, files) {
           if (err) throw err;
           puts("/usr files: " + files);
         });

    - Synchronous fs operations exposed, use with care.

    - tcp.Connection.prototype.readPause() and readResume()
      renamed to pause() and resume()

    - http.ServerResponse.prototype.sendHeader() renamed to
      writeHeader(). Now accepts reasonPhrase.

  * Compact garbage on idle.

  * Configurable debug ports, and --debug-brk (Zoran Tomicic)

  * Better command line option parsing (Jeremy Ashkenas)

  * Add fs.chmod (Micheil Smith), fs.lstat (Isaac Z. Schlueter)

  * Fixes to process.mixin (Rasmus Andersson, Benjamin Thomas)

  * Upgrade V8 to 2.1.1


2010.02.17, Version 0.1.29, 87d5e5b316a4276bcf881f176971c1a237dcdc7a

  * Major API Changes
    - Remove 'file' module
    - require('posix') -----------------> require('fs')
    - fs.cat ---------------------------> fs.readFile
    - file.write -----------------------> fs.writeFile
    - TCP 'receive' event --------------> 'data'
    - TCP 'eof' event ------------------> 'end'
    - TCP send() -----------------------> write()
    - HTTP sendBody() ------------------> write()
    - HTTP finish() --------------------> close()
    - HTTP 'body' event ----------------> 'data'
    - HTTP 'complete' event ------------> 'end'
    - http.Client.prototype.close() (formerly finish()) no longer
      takes an argument. Add the 'response' listener manually.
    - Allow strings for the flag argument to fs.open
      ("r", "r+", "w", "w+", "a", "a+")

  * Added multiple arg support for sys.puts(), print(), etc.
    (tj@vision-media.ca)

  * sys.inspect(Date) now shows the date value (Mark Hansen)

  * Calculate page size with getpagesize for armel (Jérémy Lal)

  * Bugfix: stderr flushing.

  * Bugfix: Promise late chain (Yuichiro MASUI)

  * Bugfix: wait() on fired promises
    (Felix Geisendörfer, Jonas Pfenniger)

  * Bugfix: Use InstanceTemplate() instead of PrototypeTemplate() for
    accessor methods. Was causing a crash with Eclipse debugger.
    (Zoran Tomicic)

  * Bugfix: Throw from connection.connect if resolving.
    (Reported by James Golick)


2010.02.09, Version 0.1.28, 49de41ef463292988ddacfb01a20543b963d9669

  * Use Google's jsmin.py which can be used for evil.

  * Add posix.truncate()

  * Throw errors from server.listen()

  * stdio bugfix (test by Mikeal Rogers)

  * Module system refactor (Felix Geisendörfer, Blaine Cook)

  * Add process.setuid(), getuid() (Michael Carter)

  * sys.inspect refactor (Tim Caswell)

  * Multipart library rewrite (isaacs)


2010.02.03, Version 0.1.27, 0cfa789cc530848725a8cb5595224e78ae7b9dd0

  * Implemented __dirname (Felix Geisendörfer)

  * Downcase process.ARGV, process.ENV, GLOBAL
    (now process.argv, process.env, global)

  * Bug Fix: Late promise promise callbacks firing
    (Felix Geisendörfer, Jonas Pfenniger)

  * Make assert.AssertionError instance of Error

  * Removed inline require call for querystring
    (self@cloudhead.net)

  * Add support for MX, TXT, and SRV records in DNS module.
    (Blaine Cook)

  * Bugfix: HTTP client automatically reconnecting

  * Adding OS X .dmg build scripts. (Standa Opichal)

  * Bugfix: ObjectWrap memory leak

  * Bugfix: Multipart handle Content-Type headers with charset
    (Felix Geisendörfer)

  * Upgrade http-parser to fix header overflow attack.

  * Upgrade V8 to 2.1.0

  * Various other bug fixes, performance improvements.


2010.01.20, Version 0.1.26, da00413196e432247346d9e587f8c78ce5ceb087

  * Bugfix, HTTP eof causing crash (Ben Williamson)

  * Better error message on SyntaxError

  * API: Move Promise and EventEmitter into 'events' module

  * API: Add process.nextTick()

  * Allow optional params to setTimeout, setInterval
    (Micheil Smith)

  * API: change some Promise behavior (Felix Geisendörfer)
    - Removed Promise.cancel()
    - Support late callback binding
    - Make unhandled Promise errors throw an exception

  * Upgrade V8 to 2.0.6.1

  * Solaris port (Erich Ocean)


2010.01.09, Version 0.1.25, 39ca93549af91575ca9d4cbafd1e170fbcef3dfa

  * sys.inspect() improvements (Tim Caswell)

  * path module improvements (isaacs, Benjamin Thomas)

  * API: request.uri -> request.url
    It is no longer an object, but a string. The 'url' module
    was addded to parse that string. That is, node no longer
    parses the request URL automatically.

       require('url').parse(request.url)

    is roughly equivlent to the old request.uri object.
    (isaacs)

  * Bugfix: Several libeio related race conditions.

  * Better errors for multipart library (Felix Geisendörfer)

  * Bugfix: Update node-waf version to 1.5.10

  * getmem for freebsd (Vanilla Hsu)


2009.12.31, Version 0.1.24, 642c2773a7eb2034f597af1cd404b9e086b59632

  * Bugfix: don't chunk responses to HTTP/1.0 clients, even if
    they send Connection: Keep-Alive (e.g. wget)

  * Bugfix: libeio race condition

  * Bugfix: Don't segfault on unknown http method

  * Simplify exception reporting

  * Upgrade V8 to 2.0.5.4


2009.12.22, Version 0.1.23, f91e347eeeeac1a8bd6a7b462df0321b60f3affc

  * Bugfix: require("../blah") issues (isaacs)

  * Bugfix: posix.cat (Jonas Pfenniger)

  * Do not pause request for multipart parsing (Felix Geisendörfer)


2009.12.19, Version 0.1.22, a2d809fe902f6c4102dba8f2e3e9551aad137c0f

  * Bugfix: child modules get wrong id with "index.js" (isaacs)

  * Bugfix: require("../foo") cycles (isaacs)

  * Bugfix: require() should throw error if module does.

  * New URI parser stolen from Narwhal (isaacs)

  * Bugfix: correctly check kqueue and epoll. (Rasmus Andersson)

  * Upgrade WAF to 1.5.10

  * Bugfix: posix.statSync() was crashing

  * Statically define string symbols for performance improvement

  * Bugfix: ARGV[0] weirdness

  * Added superCtor to ctor.super_ instead superCtor.prototype.
    (Johan Dahlberg)

  * http-parser supports webdav methods

  * API: http.Client.prototype.request() (Christopher Lenz)


2009.12.06, Version 0.1.21, c6affb64f96a403a14d20035e7fbd6d0ce089db5

  * Feature: Add HTTP client TLS support (Rhys Jones)

  * Bugfix: use --jobs=1 with WAF

  * Bugfix: Don't use chunked encoding for 1.0 requests

  * Bugfix: Duplicated header weren't handled correctly

  * Improve sys.inspect (Xavier Shay)

  * Upgrade v8 to 2.0.3

  * Use CommonJS assert API (Felix Geisendörfer, Karl Guertin)


2009.11.28, Version 0.1.20, aa42c6790da8ed2cd2b72051c07f6251fe1724d8

  * Add gnutls version to configure script

  * Add V8 heap info to process.memoryUsage()

  * process.watchFile callback has 2 arguments with the stat object
    (choonkeat@gmail.com)


2009.11.28, Version 0.1.19, 633d6be328708055897b72327b88ac88e158935f

  * Feature: Initial TLS support for TCP servers and clients.
    (Rhys Jones)

  * Add options to process.watchFile()

  * Add process.umask() (Friedemann Altrock)

  * Bugfix: only detach timers when active.

  * Bugfix: lib/file.js write(), shouldn't always emit errors or success
    (onne@onnlucky.com)

  * Bugfix: Memory leak in fs.write
    (Reported by onne@onnlucky.com)

  * Bugfix: Fix regular expressions detecting outgoing message headers.
    (Reported by Elliott Cable)

  * Improvements to Multipart parser (Felix Geisendörfer)

  * New HTTP parser

  * Upgrade v8 to 2.0.2


2009.11.17, Version 0.1.18, 027829d2853a14490e6de9fc5f7094652d045ab8

  * Feature: process.watchFile() process.unwatchFile()

  * Feature: "uncaughtException" event on process
    (Felix Geisendörfer)

  * Feature: 'drain' event to tcp.Connection

  * Bugfix: Promise.timeout() blocked the event loop
    (Felix Geisendörfer)

  * Bugfix: sendBody() and chunked utf8 strings
    (Felix Geisendörfer)

  * Supply the strerror as a second arg to the tcp.Connection close
    event (Johan Sørensen)

  * Add EventEmitter.removeListener (frodenius@gmail.com)

  * Format JSON for inspecting objects (Felix Geisendörfer)

  * Upgrade libev to latest CVS


2009.11.07, Version 0.1.17, d1f69ef35dac810530df8249d523add168e09f03

  * Feature: process.chdir() (Brandon Beacher)

  * Revert http parser upgrade. (b893859c34f05db5c45f416949ebc0eee665cca6)
    Broke keep-alive.

  * API: rename process.inherits to sys.inherits


2009.11.03, Version 0.1.16, 726865af7bbafe58435986f4a193ff11c84e4bfe

  * API: Use CommonJS-style module requiring
    - require("/sys.js") becomes require("sys")
    - require("circle.js") becomes require("./circle")
    - process.path.join() becomes require("path").join()
    - __module becomes module

  * API: Many namespacing changes
    - Move node.* into process.*
    - Move node.dns into module "dns"
    - Move node.fs into module "posix"
    - process is no longer the global object. GLOBAL is.

  For more information on the API changes see:
    http://thread.gmane.org/gmane.comp.lang.javascript.nodejs/6
    http://thread.gmane.org/gmane.comp.lang.javascript.nodejs/14

  * Feature: process.platform, process.memoryUsage()

  * Feature: promise.cancel() (Felix Geisendörfer)

  * Upgrade V8 to 1.3.18


2009.10.28, Version 0.1.15, eca2de73ed786b935507fd1c6faccd8df9938fd3

  * Many build system fixes (esp. for OSX users)

  * Feature: promise.timeout() (Felix Geisendörfer)

  * Feature: Added external interface for signal handlers, process.pid, and
    process.kill() (Brandon Beacher)

  * API: Rename node.libraryPaths to require.paths

  * Bugfix: 'data' event for stdio should emit a string

  * Large file support

  * Upgrade http_parser

  * Upgrade v8 to 1.3.16


2009.10.09, Version 0.1.14, b12c809bb84d1265b6a4d970a5b54ee8a4890513

  * Feature: Improved addon builds with node-waf

  * Feature: node.SignalHandler (Brandon Beacher)

  * Feature: Enable V8 debugging (but still need to make a debugger)

  * API: Rename library /utils.js to /sys.js

  * Clean up Node's build system

  * Don't use parseUri for HTTP server

  * Remove node.pc

  * Don't use /bin/sh to create child process except with exec()

  * API: Add __module to reference current module

  * API: Remove include() add node.mixin()

  * Normalize http headers; "Content-Length" becomes "content-length"

  * Upgrade V8 to 1.3.15


2009.09.30, Version 0.1.13, 58493bb05b3da3dc8051fabc0bdea9e575c1a107

  * Feature: Multipart stream parser (Felix Geisendörfer)

  * API: Move node.puts(), node.exec() and others to /utils.js

  * API: Move http, tcp libraries to /http.js and /tcp.js

  * API: Rename node.exit() to process.exit()

  * Bugfix: require() and include() should work in callbacks.

  * Pass the Host header in http.cat calls

  * Add warning when coroutine stack size grows too large.

  * Enhance repl library (Ray Morgan)

  * Bugfix: build script for
      GCC 4.4 (removed -Werror in V8),
      on Linux 2.4,
      and with Python 2.4.4.

  * Add read() and write() to /file.js to read and write
    whole files at once.


2009.09.24, Version 0.1.12, 2f56ccb45e87510de712f56705598b3b4e3548ec

  * Feature: System modules, node.libraryPaths

  * API: Remove "raw" encoding, rename "raws" to "binary".

  * API: Added connection.setNoDElay() to disable Nagle algo.

  * Decrease default TCP server backlog to 128

  * Bugfix: memory leak involving node.fs.* methods.

  * Upgrade v8 to 1.3.13


2009.09.18, Version 0.1.11, 5ddc4f5d0c002bac0ae3d62fc0dc58f0d2d83ec4

  * API: default to utf8 encoding for node.fs.cat()

  * API: add node.exec()

  * API: node.fs.read() takes a normal encoding parameter.

  * API: Change arguments of emit(), emitSuccess(), emitError()

  * Bugfix: node.fs.write() was stack allocating buffer.

  * Bugfix: ReportException shouldn't forget the top frame.

  * Improve buffering for HTTP outgoing messages

  * Fix and reenable x64 macintosh build.

  * Upgrade v8 to 1.3.11


2009.09.11, Version 0.1.10, 12bb0d46ce761e3d00a27170e63b40408c15b558

  * Feature: raw string encoding "raws"

  * Feature: access to environ through "ENV"

  * Feature: add isDirectory, isFile, isSocket, ... methods
    to stats object.

  * Bugfix: Internally use full paths when loading modules
    this fixes a shebang loading problem.

  * Bugfix: Add '--' command line argument for seperating v8
    args from program args.

  * Add man page.

  * Add node-repl

  * Upgrade v8 to 1.3.10

2009.09.05, Version 0.1.9, d029764bb32058389ecb31ed54a5d24d2915ad4c

  * Bugfix: Compile on Snow Leopard.

  * Bugfix: Malformed URIs raising exceptions.

2009.09.04, Version 0.1.8, e6d712a937b61567e81b15085edba863be16ba96

  * Feature: External modules

  * Feature: setTimeout() for node.tcp.Connection

  * Feature: add node.cwd(), node.fs.readdir(), node.fs.mkdir()

  * Bugfix: promise.wait() releasing out of order.

  * Bugfix: Asyncly do getaddrinfo() on Apple.

  * Disable useless evcom error messages.

  * Better stack traces.

  * Built natively on x64.

  * Upgrade v8 to 1.3.9

2009.08.27, Version 0.1.7, f7acef9acf8ba8433d697ad5ed99d2e857387e4b

  * Feature: global 'process' object. Emits "exit".

  * Feature: promise.wait()

  * Feature: node.stdio

  * Feature: EventEmitters emit "newListener" when listeners are
    added

  * API:  Use flat object instead of array-of-arrays for HTTP
    headers.

  * API: Remove buffered file object (node.File)

  * API: require(), include() are synchronous. (Uses
    continuations.)

  * API: Deprecate onLoad and onExit.

  * API: Rename node.Process to node.ChildProcess

  * Refactor node.Process to take advantage of evcom_reader/writer.

  * Upgrade v8 to 1.3.7

2009.08.22, Version 0.1.6, 9c97b1db3099d61cd292aa59ec2227a619f3a7ab

  * Bugfix: Ignore SIGPIPE.

2009.08.21, Version 0.1.5, b0fd3e281cb5f7cd8d3a26bd2b89e1b59998e5ed

  * Bugfix: Buggy connections could crash node.js. Now check
    connection before sending data every time (Kevin van Zonneveld)

  * Bugfix: stdin fd (0) being ignored by node.File. (Abe Fettig)

  * API: Remove connnection.fullClose()

  * API: Return the EventEmitter from addListener for chaining.

  * API: tcp.Connection "disconnect" event renamed to "close"

  * Upgrade evcom
    Upgrade v8 to 1.3.6

2009.08.13, Version 0.1.4, 0f888ed6de153f68c17005211d7e0f960a5e34f3

  * Major refactor to evcom.

  * Enable test-tcp-many-clients.

  * Add -m32 gcc flag to udns.

  * Add connection.readPause() and connection.readResume()
    Add IncomingMessage.prototype.pause() and resume().

  * Fix http benchmark. Wasn't correctly dispatching.

  * Bugfix: response.setBodyEncoding("ascii") not working.

  * Bugfix: Negative ints in HTTP's on_body and node.fs.read()

  * Upgrade v8 to 1.3.4
    Upgrade libev to 3.8
    Upgrade http_parser to v0.2

2009.08.06, Version 0.1.3, 695f0296e35b30cf8322fd1bd934810403cca9f3

  * Upgrade v8 to 1.3.2

  * Bugfix: node.http.ServerRequest.setBodyEncoding('ascii') not
    working

  * Bugfix: node.encodeUtf8 was broken. (Connor Dunn)

  * Add ranlib to udns Makefile.

  * Upgrade evcom - fix accepting too many connections issue.

  * Initial support for shebang

  * Add simple command line switches

  * Add node.version API


2009.08.01, Version 0.1.2, 025a34244d1cea94d6d40ad7bf92671cb909a96c

  * Add DNS API

  * node.tcp.Server's backlog option is now an argument to listen()

  * Upgrade V8 to 1.3.1

  * Bugfix: Default to chunked for client requests without
    Content-Length.

  * Bugfix: Line numbers in stack traces.

  * Bugfix: negative integers in raw encoding stream

  * Bugfix: node.fs.File was not passing args to promise callbacks.


2009.07.27, Version 0.1.1, 77d407df2826b20e9177c26c0d2bb4481e497937

  * Simplify and clean up ObjectWrap.

  * Upgrade liboi (which is now called evcom)
    Upgrade libev to 3.7
    Upgrade V8 to 1.2.14

  * Array.prototype.encodeUtf8 renamed to node.encodeUtf8(array)

  * Move EventEmitter.prototype.emit() completely into C++.

  * Bugfix: Fix memory leak in event emitters.
    http://groups.google.com/group/nodejs/browse_thread/thread/a8d1dfc2fd57a6d1

  * Bugfix: Had problems reading scripts with non-ascii characters.

  * Bugfix: Fix Detach() in node::Server

  * Bugfix: Sockets not properly reattached if reconnected during
    disconnect event.

  * Bugfix: Server-side clients not attached between creation and
    on_connect.

  * Add 'close' event to node.tcp.Server

  * Simplify and clean up http.js. (Takes more advantage of event
    infrastructure.)

  * Add benchmark scripts. Run with "make benchmark".


2009.06.30, Version 0.1.0, 0fe44d52fe75f151bceb59534394658aae6ac328

  * Update documentation, use asciidoc.

  * EventEmitter and Promise interfaces. (Breaks previous API.)

  * Remove node.Process constructor in favor of node.createProcess

  * Add -m32 flags for compiling on x64 platforms.
    (Thanks to András Bártházi)

  * Upgrade v8 to 1.2.10 and libev to 3.6

  * Bugfix: Timer::RepeatSetter wasn't working.

  * Bugfix: Spawning many processes in a loop
    (reported by Felix Geisendörfer)


2009.06.24, Version 0.0.6, fbe0be19ebfb422d8fa20ea5204c1713e9214d5f

  * Load modules via HTTP URLs (Urban Hafner)

  * Bugfix: Add HTTPConnection->size() and HTTPServer->size()

  * New node.Process API

  * Clean up build tools, use v8's test runner.

  * Use ev_unref() instead of starting/stopping the eio thread
    pool watcher.


2009.06.18, Version 0.0.5, 3a2b41de74b6c343b8464a68eff04c4bfd9aebea

  * Support for IPv6

  * Remove namespace node.constants

  * Upgrade v8 to 1.2.8.1

  * Accept ports as strings in the TCP client and server.

  * Bugfix: HTTP Client race

  * Bugfix: freeaddrinfo() wasn't getting called after
    getaddrinfo() for TCP servers

  * Add "opening" to TCP client readyState

  * Add remoteAddress to TCP client

  * Add global print() function.


2009.06.13, Version 0.0.4, 916b9ca715b229b0703f0ed6c2fc065410fb189c

 * Add interrupt() method to server-side HTTP requests.

 * Bugfix: onBodyComplete was not getting called on server-side
   HTTP


2009.06.11, Version 0.0.3, 6e0dfe50006ae4f5dac987f055e0c9338662f40a

 * Many bug fixes including the problem with http.Client on
   macintosh

 * Upgrades v8 to 1.2.7

 * Adds onExit hook

 * Guard against buffer overflow in http parser

 * require() and include() now need the ".js" extension

 * http.Client uses identity transfer encoding by default.<|MERGE_RESOLUTION|>--- conflicted
+++ resolved
@@ -1,5 +1,4 @@
-<<<<<<< HEAD
-2014.05.01, Version 0.11.13 (Unstable)
+2014.05.01, Version 0.11.13 (Unstable), 99c9930ad626e2796af23def7cac19b65c608d18
 
 * v8: upgrade to 3.24.35.22
 
@@ -619,9 +618,7 @@
 * console: `console.dir()` bypasses inspect() methods (Nathan Rajlich)
 
 
-2014.05.01, Version 0.10.28 (Stable)
-=======
-2014.06.05, Version 0.10.29 (Stable)
+2014.06.05, Version 0.10.29 (Stable), ce82d6b8474bde7ac7df6d425fb88fb1bcba35bc
 
 * openssl: to 1.0.1h (CVE-2014-0224)
 
@@ -650,7 +647,6 @@
 
 
 2014.05.01, Version 0.10.28 (Stable), b148cbe09d4657766fdb61575ba985734c2ff0a8
->>>>>>> 1cb6f1a4
 
 * npm: upgrade to v1.4.9
 
